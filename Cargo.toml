--- conflicted
+++ resolved
@@ -14,11 +14,8 @@
     "moveos/raw-store",
     "moveos/metrics",
     "moveos/moveos-config",
-<<<<<<< HEAD
     "moveos/moveos-wasm",
-=======
     "moveos/moveos-object-runtime",
->>>>>>> 25c73be1
     "crates/rooch-key",
     "crates/rooch-types",
     "crates/rooch-framework",
@@ -84,11 +81,8 @@
 raw-store = { path = "moveos/raw-store" }
 metrics = { path = "moveos/metrics" }
 moveos-config = { path = "moveos/moveos-config" }
-<<<<<<< HEAD
 moveos-wasm = { path = "moveos/moveos-wasm" }
-=======
 moveos-object-runtime = { path = "moveos/moveos-object-runtime" }
->>>>>>> 25c73be1
 
 # crates for Rooch
 rooch = { path = "crates/rooch" }
@@ -258,14 +252,11 @@
 xxhash-rust = "0.8.8"
 base64 = "0.21.3"
 #criterion-cpu-time = "0.1.0"
-<<<<<<< HEAD
 pprof = { version = "0.13.0", features = ["flamegraph", "criterion", "cpp", "frame-pointer"] }
 wasmer = "4.2.5"
 ciborium = "0.2.1"
-=======
 pprof = { version = "0.13.0", features = ["flamegraph", "criterion", "cpp", "frame-pointer", "protobuf-codec"] }
 
->>>>>>> 25c73be1
 
 
 celestia-rpc = { git = "https://github.com/eigerco/celestia-node-rs.git", rev = "129272e8d926b4c7badf27a26dea915323dd6489" }
