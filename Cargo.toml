--- conflicted
+++ resolved
@@ -360,13 +360,8 @@
 crossbeam-channel = "0.5.15"
 inferno = "0.11.21"
 handlebars = "4.2.2"
-<<<<<<< HEAD
-indexmap = "2.9.0"
+indexmap = "2.10.0"
 tikv-jemallocator = { git = "https://github.com/jamesatomc/jemallocator.git", features = [
-=======
-indexmap = "2.10.0"
-tikv-jemallocator = { version = "0.6.0", features = [
->>>>>>> d0e84589
     "unprefixed_malloc_on_supported_platforms",
     "profiling",
 ], rev = "49db433eb9620bdad0bc88a35bf7af28c1cabcf4" }
