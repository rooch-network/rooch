--- conflicted
+++ resolved
@@ -200,11 +200,7 @@
 more-asserts = "0.3.0"
 num-derive = "0.3.3"
 num-traits = "0.2.15"
-<<<<<<< HEAD
 once_cell = "1.20.2"
-=======
-once_cell = "1.21.2"
->>>>>>> 01e745fa
 ordinals = "0.0.9"
 parking_lot = "0.12.3"
 pathdiff = "0.2.1"
@@ -223,13 +219,9 @@
 serde = { version = "1.0.219", features = ["derive", "rc"] }
 serde_json = { version = "1.0.140", features = ["preserve_order"] }
 serde_yaml = "0.9"
-<<<<<<< HEAD
 serde_repr = "0.1"
 serde-name = "0.2"
-serde_with = { version = "2.1.0", features = ["hex"] }
-=======
 serde_with = { version = "2.1.0", features = ["hex", "base64"] }
->>>>>>> 01e745fa
 signature = "2.2.0"
 slip10_ed25519 = "0.1.3"
 strum = "^0.26"
@@ -351,15 +343,10 @@
 toml = "0.8.19"
 tabled = "0.16.0"
 csv = "1.3.1"
-<<<<<<< HEAD
-revm-precompile = "7.0.0"
-revm-primitives = "4.0.0"
 ord = "0.18.5"
 sled = { version = "0.34.7" }
-=======
 revm-precompile = "16.0.0"
 revm-primitives = "15.2.0"
->>>>>>> 01e745fa
 scopeguard = "1.1"
 uuid = { version = "1.16.0", features = ["v4", "fast-rng"] }
 protobuf = { version = "2.28", features = ["with-bytes"] }
