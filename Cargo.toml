[workspace]
resolver = "2"

members = [
    "moveos/smt",
    "moveos/moveos-types",
    "moveos/moveos-store",
    "moveos/moveos-stdlib",
    "moveos/moveos-stdlib-builder",
    "moveos/moveos",
    "moveos/moveos-commons/moveos-common",
    "moveos/moveos-commons/timeout-join-handler",
    "moveos/moveos-commons/accumulator",
    "moveos/raw-store",
    "moveos/metrics",
    "moveos/moveos-config",
    "crates/rooch-key",
    "crates/rooch-types",
    "crates/rooch-framework",
    "crates/rooch-framework-tests",
    "crates/rooch-framework-release",
    "crates/rooch-genesis",
    "crates/rooch-genesis-builder",
    "crates/rooch-integration-test-runner",
    "crates/rooch-relayer",
    "crates/rooch-rpc-server",
    "crates/rooch-rpc-client",
    "crates/rooch-rpc-api",
    "crates/rooch",
    "crates/testsuite",
    "crates/rooch-config",
    "crates/rooch-da",
    "crates/rooch-sequencer",
    "crates/rooch-executor",
    "crates/rooch-proposer",
    "crates/rooch-open-rpc",
    "crates/rooch-open-rpc-spec",
    "crates/rooch-open-rpc-spec-builder",
    "crates/rooch-open-rpc-macros",
    "crates/rooch-store",
    "crates/rooch-indexer"
]

default-members = [
    "moveos/moveos",
    "crates/rooch",
]

# All workspace members should inherit these keys
# for package declarations.
[workspace.package]
authors = ["Rooch Contributors <opensource@rooch.network>"]
edition = "2021"
homepage = "https://rooch.network"
license = "Apache-2.0"
publish = false
repository = "https://github.com/rooch-network/rooch"
rust-version = "1.70"


[workspace.dependencies]
# Internal crate dependencies.
# Please do not add any test features here: they should be declared by the individual crate.
# crates for MoveOS
smt = { path = "moveos/smt" }
moveos-types = { path = "moveos/moveos-types" }
moveos-store = { path = "moveos/moveos-store" }
moveos-stdlib = { path = "moveos/moveos-stdlib" }
moveos-stdlib-builder = { path = "moveos/moveos-stdlib-builder" }
moveos = { path = "moveos/moveos" }
moveos-cli = { path = "moveos/moveos-cli" }
moveos-common = { path = "moveos/moveos-commons/moveos-common" }
timeout-join-handler = { path = "moveos/moveos-commons/timeout-join-handler" }
moveos-verifier = { path = "moveos/moveos-verifier" }
raw-store = { path = "moveos/raw-store" }
metrics = { path = "moveos/metrics" }
moveos-config = { path = "moveos/moveos-config" }

# crates for Rooch
rooch = { path = "crates/rooch" }
rooch-key = { path = "crates/rooch-key" }
rooch-types = { path = "crates/rooch-types" }
rooch-framework = { path = "crates/rooch-framework" }
rooch-framework-tests = { path = "crates/rooch-framework-tests" }
rooch-integration-test-runner = { path = "crates/rooch-integration-test-runner" }
rooch-genesis = { path = "crates/rooch-genesis" }
rooch-genesis-builder = { path = "crates/rooch-genesis-builder" }
rooch-relayer = { path = "crates/rooch-relayer" }
rooch-rpc-server = { path = "crates/rooch-rpc-server" }
rooch-rpc-client = { path = "crates/rooch-rpc-client" }
rooch-rpc-api = { path = "crates/rooch-rpc-api" }
rooch-testsuite = { path = "crates/testsuite" }
rooch-config = { path = "crates/rooch-config" }
rooch-sequencer = { path = "crates/rooch-sequencer" }
rooch-executor = { path = "crates/rooch-executor" }
rooch-proposer = { path = "crates/rooch-proposer" }
rooch-open-rpc = { path = "crates/rooch-open-rpc" }
rooch-open-rpc-spec = { path = "crates/rooch-open-rpc-spec" }
rooch-open-rpc-spec-builder = { path = "crates/rooch-open-rpc-spec-builder" }
rooch-open-rpc-macros = { path = "crates/rooch-open-rpc-macros" }
rooch-store = { path = "crates/rooch-store" }
rooch-indexer = { path = "crates/rooch-indexer" }

# External crate dependencies.
# Please do not add any test features here: they should be declared by the individual crate.
again = "0.1.2"
anyhow = "1.0.62"
async-trait = "0"
backtrace = "0.3"
bcs = "0.1.3"
bytes = "1.4.0"
bech32 = "0.9.1"
better_any = "0.1.1"
bitcoin = { version = "0.31.0", features = ["rand-std"] }
bitcoincore-rpc = "0.18.0"
bip32 = "0.4.0"
byteorder = "1.4.3"
<<<<<<< HEAD
clap = { version = "4.4.1", features = ["derive", "env"] }
=======
brotli = "3.4.0"
clap = { version = "3.2.23", features = ["derive", "env"] }
>>>>>>> c143b1f6
chrono = "0.4.23"
coerce = "0.8"
datatest-stable = "0.1.3"
derive_builder = "0.12"
derive_more = "0.99.17"
dirs = "4.0.0"
enum_dispatch = "^0.3"
ethereum-types = "0.14.1"
ethers = { version = "2.0.7", features = ["legacy"] }
eyre = "0.6.8"
fastcrypto = { git = "https://github.com/rooch-network/fastcrypto", rev = "aa5f9f308b6598779820db8b673050c10cfcc3c1" }
futures = "0.3.28"
hex = "0.4.3"
rustc-hex = "1.0"
itertools = "0.10.5"
jsonrpsee = { version = "0.16.3", features = ["full"] }
jpst = "0.1.1"
lazy_static = "1.4.0"
linked-hash-map = "0.5.6"
log = "0.4.16"
more-asserts = "0.3.0"
num-derive = "0.3.3"
num-traits = "0.2.15"
once_cell = "1.10.0"
parking_lot = "0.12.1"
pathdiff = "0.2.1"
petgraph = "0.5.1"
primitive-types = { version = "0.12.1", features = ["serde", "arbitrary"] }
prost = "0.11"
prost-types = "0.11"
proptest = "1.0.0"
proptest-derive = "0.3.0"
rayon = "1.5.2"
rand = "0.8.5"
rand_core = { version = "0.6.3", default-features = false }
schemars = { version = "0.8.10", features = ["either"] }
serde = { version = "1.0.137", features = ["derive", "rc"] }
serde_bytes = "0.11.6"
serde_json = { version = "1.0.81", features = ["preserve_order"] }
serde_yaml = "0.9"
serde_repr = "0.1"
serde-name = "0.2"
serde_with = { version = "2.1.0", features = ["hex"] }
signature = "1.6.0"
slip10_ed25519 = "0.1.3"
strum = "^0.24"
strum_macros = "^0.24"
sha2 = "0.10.2"
sha3 = "0.9.1"
smallvec = "1.6.1"
thiserror = "1.0.34"
tiny-keccak = { version = "2", features = ["keccak", "sha3"] }
tiny-bip39 = "1.0.0"
tokio = { version = "1.28.1", features = ["full"] }
tonic = { version = "0.8", features = ["gzip"] }
tracing = "0.1"
tracing-subscriber = "0.3"
codespan-reporting = "0.11.1"
codespan = "0.11.1"
termcolor = "1.1.2"
versions = "4.1.0"
pretty_assertions = "1.2.0"
syn = { version = "1.0.104", features = ["full", "extra-traits"] }
quote = "1.0"
proc-macro2 = "1.0.47"
derive-syn-parse = "0.1.5"
unescape = "0.1.0"
tempfile = "3.2.0"
regex = "1.8.4"
walkdir = "2.3.3"
rocksdb = { version = "0.21.0", features = ["snappy", "lz4", "zstd", "zlib", "multi-threaded-cf"], default-features = false }
prometheus = "0.13.3"
coarsetime = "0.1.22"
hyper = { version = "0.14.12", features = ["full"] }
http = "0.2.6"
num_enum = "0.5.7"
libc = "^0.2"
nostr = "0.22"
serde-reflection = "0.3.6"
serde-generate = "0.25.1"
rust_secp256k1 = { version = "0.28.0", package = "secp256k1", features = ["recovery", "rand-std", "global-context"] }
bcs-ext = { path = "moveos/moveos-commons/bcs_ext" }
tower = { version = "0.4.12", features = ["full", "util", "timeout", "load-shed", "limit"] }
tower-http = { version = "0.3.4", features = ["cors", "full", "trace", "set-header", "propagate-header"] }
mirai-annotations = "1.12.0"
lru = "0.11.0"
accumulator = { path = "moveos/moveos-commons/accumulator" }
bitcoin-bech32 = "0.13.0"
bs58 = "0.5.0"
dirs-next = "2.0.0"
anstream = { version = "0.3" }
bigdecimal = { version = "0.3.0", features = ["serde"] }
chacha20poly1305 = "0.10.1"
argon2 = "0.5.2"
rpassword = "7.2.0"
fixed-hash = "0.8.0"
uint = "0.9.5"
open-fastrlp = "0.1.4"
const-hex = "1.6.2"
cached = "0.43.0"
diesel = { version = "2.1.0", features = [
    "chrono",
    "sqlite",
    "r2d2",
    "serde_json",
    "64-column-tables",
] }
diesel-derive-enum = { version = "2.0.1", features = ["sqlite"] }
diesel_migrations = { version = "2.0.0" }
tap = "1.0.1"
dotenvy = "0.15"
sized-chunks = { version = "0.6" }

# Note: the BEGIN and END comments below are required for external tooling. Do not remove.
# BEGIN MOVE DEPENDENCIES
move-abigen = { git = "https://github.com/rooch-network/move", rev = "fcddf3f9711ae60f80bca7032dd0afa8e1d7694f" }
move-binary-format = { git = "https://github.com/rooch-network/move", rev = "fcddf3f9711ae60f80bca7032dd0afa8e1d7694f" }
move-bytecode-verifier = { git = "https://github.com/rooch-network/move", rev = "fcddf3f9711ae60f80bca7032dd0afa8e1d7694f" }
move-bytecode-utils = { git = "https://github.com/rooch-network/move", rev = "fcddf3f9711ae60f80bca7032dd0afa8e1d7694f" }
move-cli = { git = "https://github.com/rooch-network/move", rev = "fcddf3f9711ae60f80bca7032dd0afa8e1d7694f" }
move-command-line-common = { git = "https://github.com/rooch-network/move", rev = "fcddf3f9711ae60f80bca7032dd0afa8e1d7694f" }
move-compiler ={ git = "https://github.com/rooch-network/move", rev = "fcddf3f9711ae60f80bca7032dd0afa8e1d7694f" }
move-core-types = { git = "https://github.com/rooch-network/move", rev = "fcddf3f9711ae60f80bca7032dd0afa8e1d7694f"}
move-coverage = { git = "https://github.com/rooch-network/move", rev = "fcddf3f9711ae60f80bca7032dd0afa8e1d7694f" }
move-disassembler = { git = "https://github.com/rooch-network/move", rev = "fcddf3f9711ae60f80bca7032dd0afa8e1d7694f" }
move-docgen = { git = "https://github.com/rooch-network/move", rev = "fcddf3f9711ae60f80bca7032dd0afa8e1d7694f" }
move-errmapgen = { git = "https://github.com/rooch-network/move", rev = "fcddf3f9711ae60f80bca7032dd0afa8e1d7694f" }
move-ir-compiler = { git = "https://github.com/rooch-network/move", rev = "fcddf3f9711ae60f80bca7032dd0afa8e1d7694f" }
move-model = { git = "https://github.com/rooch-network/move", rev = "fcddf3f9711ae60f80bca7032dd0afa8e1d7694f" }
move-package = { git = "https://github.com/rooch-network/move", rev = "fcddf3f9711ae60f80bca7032dd0afa8e1d7694f" }
move-prover = { git = "https://github.com/rooch-network/move", rev = "fcddf3f9711ae60f80bca7032dd0afa8e1d7694f" }
move-prover-boogie-backend = { git = "https://github.com/rooch-network/move", rev = "fcddf3f9711ae60f80bca7032dd0afa8e1d7694f" }
move-stackless-bytecode = { git = "https://github.com/rooch-network/move", rev = "fcddf3f9711ae60f80bca7032dd0afa8e1d7694f" }
move-prover-test-utils = { git = "https://github.com/rooch-network/move", rev = "fcddf3f9711ae60f80bca7032dd0afa8e1d7694f" }
move-resource-viewer = { git = "https://github.com/rooch-network/move", rev = "fcddf3f9711ae60f80bca7032dd0afa8e1d7694f" }
move-stackless-bytecode-interpreter = { git = "https://github.com/rooch-network/move", rev = "fcddf3f9711ae60f80bca7032dd0afa8e1d7694f" }
move-stdlib = { git = "https://github.com/rooch-network/move", rev = "fcddf3f9711ae60f80bca7032dd0afa8e1d7694f", features = ["testing"] }
move-symbol-pool = { git = "https://github.com/rooch-network/move", rev = "fcddf3f9711ae60f80bca7032dd0afa8e1d7694f" }
#move-table-extension = { git = "https://github.com/rooch-network/move", rev = "fcddf3f9711ae60f80bca7032dd0afa8e1d7694f" }
move-transactional-test-runner = { git = "https://github.com/rooch-network/move", rev = "fcddf3f9711ae60f80bca7032dd0afa8e1d7694f" }
move-unit-test = { git = "https://github.com/rooch-network/move", rev = "fcddf3f9711ae60f80bca7032dd0afa8e1d7694f", features = ["table-extension"] }
move-vm-runtime = { git = "https://github.com/rooch-network/move", rev = "fcddf3f9711ae60f80bca7032dd0afa8e1d7694f" }
move-vm-test-utils = { git = "https://github.com/rooch-network/move", rev = "fcddf3f9711ae60f80bca7032dd0afa8e1d7694f", features = ["table-extension"] }
move-vm-types = { git = "https://github.com/rooch-network/move", rev = "fcddf3f9711ae60f80bca7032dd0afa8e1d7694f" }
read-write-set = { git = "https://github.com/rooch-network/move", rev = "fcddf3f9711ae60f80bca7032dd0afa8e1d7694f" }
read-write-set-dynamic = { git = "https://github.com/rooch-network/move", rev = "fcddf3f9711ae60f80bca7032dd0afa8e1d7694f" }
move-bytecode-source-map  = { git = "https://github.com/rooch-network/move", rev = "fcddf3f9711ae60f80bca7032dd0afa8e1d7694f" }
move-ir-types = { git = "https://github.com/rooch-network/move", rev = "fcddf3f9711ae60f80bca7032dd0afa8e1d7694f" }# END MOVE DEPENDENCIES

# keep this for convenient debug Move in local repo
# [patch.'https://github.com/rooch-network/move']
# move-abigen = { path = "../move/language/move-prover/move-abigen" }
# move-binary-format = { path = "../move/language/move-binary-format"  }
# move-bytecode-verifier = { path = "../move/language/move-bytecode-verifier" }
# move-bytecode-utils = { path = "../move/language/tools/move-bytecode-utils" }
# move-cli = { path = "../move/language/tools/move-cli" }
# move-command-line-common = { path = "../move/language/move-command-line-common" }
# move-compiler ={ path = "../move/language/move-compiler" }
# move-core-types = { path = "../move/language/move-core/types", features = ["address32"] }
# move-coverage = { path = "../move/language/tools/move-coverage" }
# move-disassembler = { path = "../move/language/tools/move-disassembler" }
# move-docgen = { path = "../move/language/move-prover/move-docgen" }
# move-errmapgen = { path = "../move/language/move-prover/move-errmapgen" }
# move-ir-compiler = { path = "../move/language/move-ir-compiler" }
# move-model = { path = "../move/language/move-model" }
# move-package = { path = "../move/language/tools/move-package" }
# move-prover = { path = "../move/language/move-prover" }
# move-prover-boogie-backend = { path = "../move/language/move-prover/boogie-backend" }
# move-stackless-bytecode = { path = "../move/language/move-prover/bytecode" }
# move-prover-test-utils = { path = "../move/language/move-prover/test-utils" }
# move-resource-viewer = { path = "../move/language/tools/move-resource-viewer" }
# move-stackless-bytecode-interpreter = { path = "../move/language/move-prover/interpreter" }
# move-stdlib = { path = "../move/language/move-stdlib", features = ["address32", "testing"] }
# move-symbol-pool = { path = "../move/language/move-symbol-pool" }
# #move-table-extension = { path = "../move/language/" }
# move-transactional-test-runner = { path = "../move/language/testing-infra/transactional-test-runner" }
# move-unit-test = { path = "../move/language/tools/move-unit-test", features = ["table-extension"] }
# move-vm-runtime = { path = "../move/language/move-vm/runtime", features = ["lazy_natives"] }
# move-vm-test-utils = { path = "../move/language/move-vm/test-utils", features = ["table-extension"] }
# move-vm-types = { path = "../move/language/move-vm/types" }
# read-write-set = { path = "../move/language/tools/read-write-set" }
# read-write-set-dynamic = { path = "../move/language/read-write-set/dynamic" }
# move-bytecode-source-map  = { path = "../move/language/move-ir-compiler/move-bytecode-source-map" }
# move-ir-types = { path = "../move/language/move-ir/types" }
[profile.release]
debug = false
overflow-checks = true

# The performance build is not currently recommended
# for production deployments. It has not been widely tested.
[profile.performance]
inherits = "release"
opt-level = 3
debug = true
overflow-checks = true
lto = true
codegen-units = 1

[profile.cli]
inherits = "release"
debug = false
opt-level = "z"
lto = true
strip = true
codegen-units = 1

[profile.bench]
debug = true<|MERGE_RESOLUTION|>--- conflicted
+++ resolved
@@ -115,12 +115,8 @@
 bitcoincore-rpc = "0.18.0"
 bip32 = "0.4.0"
 byteorder = "1.4.3"
-<<<<<<< HEAD
 clap = { version = "4.4.1", features = ["derive", "env"] }
-=======
 brotli = "3.4.0"
-clap = { version = "3.2.23", features = ["derive", "env"] }
->>>>>>> c143b1f6
 chrono = "0.4.23"
 coerce = "0.8"
 datatest-stable = "0.1.3"
