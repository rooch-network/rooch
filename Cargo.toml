--- conflicted
+++ resolved
@@ -204,13 +204,8 @@
 rand_core = { version = "0.9.3", default-features = false }
 reqwest = { version = "0.12", features = ["json", "stream"] }
 schemars = { version = "0.8.22", features = ["either"] }
-<<<<<<< HEAD
-serde = { version = "1.0.218", features = ["derive", "rc"] }
 serde_bytes = "0.11.17"
-=======
 serde = { version = "1.0.219", features = ["derive", "rc"] }
-serde_bytes = "0.11.16"
->>>>>>> fd9f9197
 serde_json = { version = "1.0.140", features = ["preserve_order"] }
 serde_yaml = "0.9"
 serde_with = { version = "2.1.0", features = ["hex"] }
