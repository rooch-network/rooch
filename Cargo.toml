--- conflicted
+++ resolved
@@ -229,11 +229,7 @@
 thiserror = "1.0.69"
 tiny-keccak = { version = "2", features = ["keccak", "sha3"] }
 tiny-bip39 = "2.0.0"
-<<<<<<< HEAD
-tokio = { version = "1.44.2", features = ["full"] }
-=======
 tokio = { version = "1.45.1", features = ["full"] }
->>>>>>> 9da3413e
 tokio-tungstenite = { version = "0.24.0", features = ["native-tls"] }
 tokio-stream = "0.1.17"
 tracing = "0.1.41"
