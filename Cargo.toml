[workspace]
resolver = "2"

members = [
    "moveos/metrics",
    "moveos/moveos",
    "moveos/moveos-commons/accumulator",
    "moveos/moveos-commons/bcs_ext",
    "moveos/moveos-commons/moveos-common",
    "moveos/moveos-commons/timeout-join-handler",
    "moveos/moveos-commons/moveos-common",
    "moveos/moveos-compiler",
    "moveos/moveos-config",
    "moveos/moveos-object-runtime",
    "moveos/moveos-store",
    "moveos/moveos-types",
    "moveos/moveos-verifier",
    "moveos/moveos-wasm",
    "moveos/raw-store",
    "moveos/smt",
    "moveos/moveos-eventbus",
    "moveos/moveos-gas-profiling",
    "crates/bitcoin-client",
    "crates/data_verify",
    "crates/rooch",
    "crates/rooch-benchmarks",
    "crates/rooch-common",
    "crates/rooch-config",
    "crates/rooch-da",
    "crates/rooch-db",
    "crates/rooch-executor",
    "crates/rooch-faucet",
    "crates/rooch-framework-tests",
    "crates/rooch-genesis",
    "crates/rooch-indexer",
    "crates/rooch-integration-test-runner",
    "crates/rooch-key",
    "crates/rooch-open-rpc",
    "crates/rooch-open-rpc-macros",
    "crates/rooch-open-rpc-spec",
    "crates/rooch-open-rpc-spec-builder",
    "crates/rooch-oracle",
    "crates/rooch-pipeline-processor",
    "crates/rooch-proposer",
    "crates/rooch-relayer",
    "crates/rooch-rpc-api",
    "crates/rooch-rpc-client",
    "crates/rooch-rpc-server",
    "crates/rooch-sequencer",
    "crates/rooch-store",
    "crates/rooch-test-transaction-builder",
    "crates/rooch-types",
    "crates/rooch-event",
    "crates/rooch-cosmwasm-vm",
    "crates/testsuite",
    "crates/rooch-ord",
    "frameworks/bitcoin-move",
    "frameworks/framework-builder",
    "frameworks/framework-release",
    "frameworks/framework-types",
    "frameworks/moveos-stdlib",
    "frameworks/rooch-framework",
    "frameworks/rooch-nursery", "crates/bitcoin-client",
    #"third_party/move/language/move-compiler-v2"
]

default-members = [
    "moveos/moveos",
    "frameworks/framework-release",
    "crates/rooch",
    "crates/rooch-faucet",
    "crates/rooch-oracle"
]

exclude = [
    "generator/rust",
]

# All workspace members should inherit these keys
# for package declarations.
[workspace.package]
authors = ["Rooch Contributors <opensource@rooch.network>"]
edition = "2021"
homepage = "https://rooch.network"
license = "Apache-2.0"
publish = false
repository = "https://github.com/rooch-network/rooch"
rust-version = "1.82.0"
version = "0.9.0"

[workspace.dependencies]
# Internal crate dependencies.
# Please do not add any test features here: they should be declared by the individual crate.
# crates for MoveOS
smt = { path = "moveos/smt" }
moveos-types = { path = "moveos/moveos-types" }
moveos-store = { path = "moveos/moveos-store" }
moveos = { path = "moveos/moveos" }
moveos-common = { path = "moveos/moveos-commons/moveos-common" }
timeout-join-handler = { path = "moveos/moveos-commons/timeout-join-handler" }
moveos-verifier = { path = "moveos/moveos-verifier" }
raw-store = { path = "moveos/raw-store" }
metrics = { path = "moveos/metrics" }
moveos-config = { path = "moveos/moveos-config" }
moveos-wasm = { path = "moveos/moveos-wasm" }
moveos-object-runtime = { path = "moveos/moveos-object-runtime" }
moveos-compiler = { path = "moveos/moveos-compiler" }
moveos-eventbus = { path = "moveos/moveos-eventbus" }
accumulator = { path = "moveos/moveos-commons/accumulator" }
moveos-gas-profiling = { path = "moveos/moveos-gas-profiling" }

# crates for Rooch
bitcoin-client = { path = "crates/bitcoin-client" }
data-verify = { path = "crates/data_verify" }
rooch = { path = "crates/rooch" }
rooch-common = { path = "crates/rooch-common" }
rooch-key = { path = "crates/rooch-key" }
rooch-types = { path = "crates/rooch-types" }
rooch-framework-tests = { path = "crates/rooch-framework-tests" }
rooch-integration-test-runner = { path = "crates/rooch-integration-test-runner" }
rooch-genesis = { path = "crates/rooch-genesis" }
rooch-relayer = { path = "crates/rooch-relayer" }
rooch-rpc-server = { path = "crates/rooch-rpc-server" }
rooch-rpc-client = { path = "crates/rooch-rpc-client" }
rooch-rpc-api = { path = "crates/rooch-rpc-api" }
rooch-testsuite = { path = "crates/testsuite" }
rooch-config = { path = "crates/rooch-config" }
rooch-sequencer = { path = "crates/rooch-sequencer" }
rooch-executor = { path = "crates/rooch-executor" }
rooch-proposer = { path = "crates/rooch-proposer" }
rooch-pipeline-processor = { path = "crates/rooch-pipeline-processor" }
rooch-open-rpc = { path = "crates/rooch-open-rpc" }
rooch-open-rpc-spec = { path = "crates/rooch-open-rpc-spec" }
rooch-open-rpc-spec-builder = { path = "crates/rooch-open-rpc-spec-builder" }
rooch-open-rpc-macros = { path = "crates/rooch-open-rpc-macros" }
rooch-store = { path = "crates/rooch-store" }
rooch-indexer = { path = "crates/rooch-indexer" }
rooch-da = { path = "crates/rooch-da" }
rooch-benchmarks = { path = "crates/rooch-benchmarks" }
rooch-faucet = { path = "crates/rooch-faucet" }
rooch-test-transaction-builder = { path = "crates/rooch-test-transaction-builder" }
rooch-db = { path = "crates/rooch-db" }
rooch-event = { path = "crates/rooch-event" }
rooch-ord = { path = "crates/rooch-ord" }
rooch-cosmwasm-vm = { path = "crates/rooch-cosmwasm-vm" }
rooch-oracle = { path = "crates/rooch-oracle" }

# frameworks
framework-types = { path = "frameworks/framework-types" }
framework-builder = { path = "frameworks/framework-builder" }
framework-release = { path = "frameworks/framework-release" }
moveos-stdlib = { path = "frameworks/moveos-stdlib" }
rooch-framework = { path = "frameworks/rooch-framework" }
bitcoin-move = { path = "frameworks/bitcoin-move" }
rooch-nursery = { path = "frameworks/rooch-nursery" }

# External crate dependencies.
# Please do not add any test features here: they should be declared by the individual crate.
again = "0.1.2"
anyhow = "1.0.76"
async-trait = "0"
backtrace = "0.3"
bcs = "0.1.3"
bytes = "1.10.1"
bech32 = "0.11.0"
better_any = "0.1.1"
bitcoin = { version = "0.32.3", features = ["rand-std", "bitcoinconsensus"] }
bitcoin_hashes = { version = "0.14.0", features = ["serde"] }
bitcoincore-rpc = "0.19.0"
bitcoincore-rpc-json = "0.19.0"
bip32 = "0.4.0"
byteorder = "1.4.3"
clap = { version = "4.5.13", features = ["derive", "env"] }
brotli = "3.4.0"
chrono = "0.4.40"
coerce = "0.8"
datatest-stable = "0.1.3"
derive_builder = "0.20"
derive_more = { version = "1.0.0", features = ["as_ref", "from"] }
dirs = "5.0.1"
enum_dispatch = "^0.3"
ethereum-types = "0.14.1"
ethers = { version = "2.0.7", features = ["legacy"] }
eyre = "0.6.8"
fastcrypto = { git = "https://github.com/MystenLabs/fastcrypto", rev = "56f6223b84ada922b6cb2c672c69db2ea3dc6a13" }
futures = "0.3.31"
futures-util = "0.3.31"
hdrhistogram = "7.5.4"
hex = "0.4.3"
heed = "0.21.0"
rustc-hex = "2.1"
itertools = "0.13.0"
jsonrpsee = { version = "0.23.2", features = ["full"] }
jpst = "0.1.1"
lazy_static = "1.5.0"
linked-hash-map = "0.5.6"
more-asserts = "0.3.0"
num-derive = "0.3.3"
num-traits = "0.2.15"
<<<<<<< HEAD
once_cell = "1.20.2"
=======
once_cell = "1.21.1"
>>>>>>> 4f3daa36
ordinals = "0.0.9"
parking_lot = "0.12.3"
pathdiff = "0.2.1"
petgraph = "0.6.5"
primitive-types = { version = "0.12.1", features = ["serde", "arbitrary"] }
prost = "0.12"
prost-types = "0.11"
proptest = "1.5.0"
proptest-derive = "0.3.0"
rayon = "1.5.2"
rand = "0.8.5"
rand_core = { version = "0.6.3", default-features = false }
reqwest = { version = "0.12", features = ["json", "stream"] }
schemars = { version = "0.8.22", features = ["either"] }
serde_bytes = "0.11.17"
serde = { version = "1.0.219", features = ["derive", "rc"] }
serde_json = { version = "1.0.140", features = ["preserve_order"] }
serde_yaml = "0.9"
serde_repr = "0.1"
serde-name = "0.2"
serde_with = { version = "2.1.0", features = ["hex"] }
signature = "2.2.0"
slip10_ed25519 = "0.1.3"
strum = "^0.26"
strum_macros = "^0.26"
sha2 = "0.10.2"
sha3 = "0.10.8"
smallvec = "1.6.1"
thiserror = "1.0.69"
tiny-keccak = { version = "2", features = ["keccak", "sha3"] }
tiny-bip39 = "2.0.0"
<<<<<<< HEAD
tokio-util = "0.7.13"
tokio = { version = "1.44.0", features = ["full"] }
=======
tokio = { version = "1.44.1", features = ["full"] }
>>>>>>> 4f3daa36
tokio-tungstenite = { version = "0.24.0", features = ["native-tls"] }
tokio-stream = "0.1.17"
tonic = { version = "0.8", features = ["gzip"] }
tracing = "0.1.41"
tracing-appender = "0.2.2"
tracing-subscriber = { version = "0.3.19" }
tungstenite = "0.24.0"
codespan-reporting = "0.11.1"
codespan = "0.11.1"
termcolor = "1.1.2"
versions = "4.1.0"
pretty_assertions = "1.4.1"
syn = { version = "1.0.104", features = ["full", "extra-traits"] }
quote = "1.0"
proc-macro2 = "1.0.94"
derive-syn-parse = "0.1.5"
unescape = "0.1.0"
tempfile = "3.18.0"
regex = "1.11.1"
walkdir = "2.3.3"
prometheus = "0.13.3"
prometheus-http-query = { version = "0.6.6", default_features = false, features = [
    "rustls-tls",
] }
prometheus-parse = { git = "https://github.com/asonnino/prometheus-parser.git", rev = "75334db" }
coarsetime = "0.1.22"
hyper = { version = "1.0.0", features = ["full"] }
num_enum = "0.7.3"
libc = "^0.2"
include_dir = { version = "0.6.2" }
serde-reflection = "0.3.6"
serde-generate = "0.25.1"
bcs-ext = { path = "moveos/moveos-commons/bcs_ext" }
http = "1.0.0"
tower = { version = "0.5.2", features = ["full", "log", "util", "timeout", "load-shed", "limit"] }
tower-http = { version = "0.5.2", features = ["cors", "full", "trace", "set-header", "propagate-header"] }
tower_governor = { version = "0.4.3", features = ["tracing"] }
pin-project = "1.1.10"
mirai-annotations = "1.12.0"
lru = "0.11.0"
quick_cache = "0.6.12"
bs58 = "0.5.1"
dirs-next = "2.0.0"
anstream = { version = "0.3" }
bigdecimal = { version = "0.3.0", features = ["serde"] }
chacha20poly1305 = "0.10.1"
argon2 = "0.5.2"
rpassword = "7.2.0"
fixed-hash = "0.8.0"
uint = "0.9.5"
rlp = "0.5.2"
const-hex = "1.14.0"
cached = "0.43.0"
diesel = { version = "2.2.8", features = [
    "chrono",
    "sqlite",
    "r2d2",
    "serde_json",
    "64-column-tables",
] }
diesel-derive-enum = { version = "2.1.0", features = ["sqlite"] }
diesel_migrations = { version = "2.2.0" }
axum = { version = "0.7.9", default-features = false, features = [
    "tokio",
    "http1",
    "http2",
    "json",
    "matched-path",
    "original-uri",
    "form",
    "query",
    "ws",
] }
axum-extra = "0.9.3"
axum-server = { version = "0.6.0", default-features = false, features = [
    "tls-rustls",
] }
serenity = { version = "0.12.4", default-features = false, features = [
    "client",
    "gateway",
    "cache",
    "rustls_backend",
    "model",
] }
tap = "1.0.1"
dotenvy = "0.15"
sized-chunks = { version = "0.6" }
dashmap = "6.0.1"
criterion = { version = "0.5.1", features = [
    "async",
    "async_tokio",
    "html_reports",
] }
xxhash-rust = { version = "0.8.11", features = ["std", "xxh3"] }
base64 = "0.22.1"
#criterion-cpu-time = "0.1.0"
wasmer = "4.2.5"
wasmer-types = "4.2.5"
wasmer-compiler-singlepass = "4.2.2"
cosmwasm-vm = { git = "https://github.com/rooch-network/cosmwasm", rev = "597d3e8437d8c4d1afce07e5a676c29c751a8a81" }
cosmwasm-std = { git = "https://github.com/rooch-network/cosmwasm", rev = "597d3e8437d8c4d1afce07e5a676c29c751a8a81" }
ciborium = "0.2.1"
pprof = { version = "0.13.0", features = ["flamegraph", "criterion", "cpp", "frame-pointer", "protobuf-codec"] }
celestia-rpc = { git = "https://github.com/eigerco/celestia-node-rs.git", rev = "129272e8d926b4c7badf27a26dea915323dd6489" }
celestia-types = { git = "https://github.com/eigerco/celestia-node-rs.git", rev = "129272e8d926b4c7badf27a26dea915323dd6489" }
opendal = { version = "0.50.2", features = ["services-fs", "services-gcs"] }
toml = "0.8.19"
tabled = "0.16.0"
csv = "1.3.1"
revm-precompile = "7.0.0"
revm-primitives = "4.0.0"
ord = "0.18.5"
sled = { version = "0.34.7" }
scopeguard = "1.1"
uuid = { version = "1.15.1", features = ["v4", "fast-rng"] }
protobuf = { version = "2.28", features = ["with-bytes"] }
redb = { version = "2.1.1" }
rocksdb = { version = "0.23.0", features = ["lz4", "mt_static", "jemalloc"] }
lz4 = { version = "1.28.0" }
ripemd = { version = "0.1.3" }
fastcrypto-zkp = { version = "0.1.3" }
function_name = { version = "0.3.0" }
rustc-hash = { version = "2.1.0" }
xorf = { version = "0.11.0" }
vergen-git2 = { version = "1.0.0", features = ["build", "cargo", "rustc"] }
vergen-pretty = "0.3.6"
crossbeam-channel = "0.5.13"
inferno = "0.11.21"
handlebars = "4.2.2"
ambassador = "0.4.1"
triomphe = "0.1.14"
hashbrown = "0.15.2"
indexmap = "2.8.0"
tikv-jemallocator = { version = "0.6.0", features = ["unprefixed_malloc_on_supported_platforms", "profiling"] }
mimalloc = { version = "0.1.39" }

# Note: the BEGIN and END comments below are required for external tooling. Do not remove.
# BEGIN MOVE DEPENDENCIES
# keep this for convenient debug Move in local repo
# [patch.'https://github.com/rooch-network/move']
# keep this for convenient debug Move in local repo
# [patch.'https://github.com/rooch-network/move']
move-abigen = { git = "https://github.com/rooch-network/move", rev = "c85fc3f4f4fd93650b5cafe7ec73450387f780f2" }
move-binary-format = { git = "https://github.com/rooch-network/move", rev = "c85fc3f4f4fd93650b5cafe7ec73450387f780f2" }
move-bytecode-verifier = { git = "https://github.com/rooch-network/move", rev = "c85fc3f4f4fd93650b5cafe7ec73450387f780f2" }
move-bytecode-utils = { git = "https://github.com/rooch-network/move", rev = "c85fc3f4f4fd93650b5cafe7ec73450387f780f2" }
move-cli = { git = "https://github.com/rooch-network/move", rev = "c85fc3f4f4fd93650b5cafe7ec73450387f780f2" }
move-command-line-common = { git = "https://github.com/rooch-network/move", rev = "c85fc3f4f4fd93650b5cafe7ec73450387f780f2" }
move-compiler = { git = "https://github.com/rooch-network/move", rev = "c85fc3f4f4fd93650b5cafe7ec73450387f780f2" }
move-compiler-v2 = { git = "https://github.com/rooch-network/move", rev = "c85fc3f4f4fd93650b5cafe7ec73450387f780f2" }
move-core-types = { git = "https://github.com/rooch-network/move", rev = "c85fc3f4f4fd93650b5cafe7ec73450387f780f2" }
move-coverage = { git = "https://github.com/rooch-network/move", rev = "c85fc3f4f4fd93650b5cafe7ec73450387f780f2" }
move-disassembler = { git = "https://github.com/rooch-network/move", rev = "c85fc3f4f4fd93650b5cafe7ec73450387f780f2" }
move-docgen = { git = "https://github.com/rooch-network/move", rev = "c85fc3f4f4fd93650b5cafe7ec73450387f780f2" }
move-errmapgen = { git = "https://github.com/rooch-network/move", rev = "c85fc3f4f4fd93650b5cafe7ec73450387f780f2" }
move-ir-compiler = { git = "https://github.com/rooch-network/move", rev = "c85fc3f4f4fd93650b5cafe7ec73450387f780f2" }
move-model = { git = "https://github.com/rooch-network/move", rev = "c85fc3f4f4fd93650b5cafe7ec73450387f780f2" }
move-package = { git = "https://github.com/rooch-network/move", rev = "c85fc3f4f4fd93650b5cafe7ec73450387f780f2" }
move-prover = { git = "https://github.com/rooch-network/move", rev = "c85fc3f4f4fd93650b5cafe7ec73450387f780f2" }
move-prover-boogie-backend = { git = "https://github.com/rooch-network/move", rev = "c85fc3f4f4fd93650b5cafe7ec73450387f780f2" }
move-stackless-bytecode = { git = "https://github.com/rooch-network/move", rev = "c85fc3f4f4fd93650b5cafe7ec73450387f780f2" }
move-prover-test-utils = { git = "https://github.com/rooch-network/move", rev = "c85fc3f4f4fd93650b5cafe7ec73450387f780f2" }
move-resource-viewer = { git = "https://github.com/rooch-network/move", rev = "c85fc3f4f4fd93650b5cafe7ec73450387f780f2" }
move-stackless-bytecode-interpreter = { git = "https://github.com/rooch-network/move", rev = "c85fc3f4f4fd93650b5cafe7ec73450387f780f2" }
move-stdlib = { git = "https://github.com/rooch-network/move", rev = "c85fc3f4f4fd93650b5cafe7ec73450387f780f2", features = ["testing"] }
move-symbol-pool = { git = "https://github.com/rooch-network/move", rev = "c85fc3f4f4fd93650b5cafe7ec73450387f780f2" }
#move-table-extension = { git = "https://github.com/rooch-network/move", rev = "c85fc3f4f4fd93650b5cafe7ec73450387f780f2" }
move-transactional-test-runner = { git = "https://github.com/rooch-network/move", rev = "c85fc3f4f4fd93650b5cafe7ec73450387f780f2" }
move-unit-test = { git = "https://github.com/rooch-network/move", rev = "c85fc3f4f4fd93650b5cafe7ec73450387f780f2", features = ["table-extension"] }
move-vm-runtime = { git = "https://github.com/rooch-network/move", rev = "c85fc3f4f4fd93650b5cafe7ec73450387f780f2", features = ["stacktrace", "debugging", "testing"] }
move-vm-test-utils = { git = "https://github.com/rooch-network/move", rev = "c85fc3f4f4fd93650b5cafe7ec73450387f780f2", features = ["table-extension"] }
move-vm-types = { git = "https://github.com/rooch-network/move", rev = "c85fc3f4f4fd93650b5cafe7ec73450387f780f2" }
read-write-set = { git = "https://github.com/rooch-network/move", rev = "c85fc3f4f4fd93650b5cafe7ec73450387f780f2" }
read-write-set-dynamic = { git = "https://github.com/rooch-network/move", rev = "c85fc3f4f4fd93650b5cafe7ec73450387f780f2" }
move-bytecode-source-map = { git = "https://github.com/rooch-network/move", rev = "c85fc3f4f4fd93650b5cafe7ec73450387f780f2" }
move-ir-types = { git = "https://github.com/rooch-network/move", rev = "c85fc3f4f4fd93650b5cafe7ec73450387f780f2" }# END MOVE DEPENDENCIES
# keep this for convenient debug Move in local repo
# [patch.'https://github.com/rooch-network/move']
# move-abigen = { path = "../move/language/move-prover/move-abigen" }
# move-binary-format = { path = "../move/language/move-binary-format"  }
# move-bytecode-verifier = { path = "../move/language/move-bytecode-verifier" }
# move-bytecode-utils = { path = "../move/language/tools/move-bytecode-utils" }
# move-cli = { path = "../move/language/tools/move-cli" }
# move-command-line-common = { path = "../move/language/move-command-line-common" }
# move-compiler ={ path = "../move/language/move-compiler" }
# move-core-types = { path = "../move/language/move-core/types"}
# move-coverage = { path = "../move/language/tools/move-coverage" }
# move-disassembler = { path = "../move/language/tools/move-disassembler" }
# move-docgen = { path = "../move/language/move-prover/move-docgen" }
# move-errmapgen = { path = "../move/language/move-prover/move-errmapgen" }
# move-ir-compiler = { path = "../move/language/move-ir-compiler" }
# move-model = { path = "../move/language/move-model" }
# move-package = { path = "../move/language/tools/move-package" }
# move-prover = { path = "../move/language/move-prover" }
# move-prover-boogie-backend = { path = "../move/language/move-prover/boogie-backend" }
# move-stackless-bytecode = { path = "../move/language/move-prover/bytecode" }
# move-prover-test-utils = { path = "../move/language/move-prover/test-utils" }
# move-resource-viewer = { path = "../move/language/tools/move-resource-viewer" }
# move-stackless-bytecode-interpreter = { path = "../move/language/move-prover/interpreter" }
# move-stdlib = { path = "../move/language/move-stdlib", features = ["testing"] }
# move-symbol-pool = { path = "../move/language/move-symbol-pool" }
# #move-table-extension = { path = "../move/language/" }
# move-transactional-test-runner = { path = "../move/language/testing-infra/transactional-test-runner" }
# move-unit-test = { path = "../move/language/tools/move-unit-test", features = ["table-extension"] }
# move-vm-runtime = { path = "../move/language/move-vm/runtime", features = ["stacktrace", "debugging", "testing"] }
# move-vm-test-utils = { path = "../move/language/move-vm/test-utils", features = ["table-extension"] }
# move-vm-types = { path = "../move/language/move-vm/types" }
# read-write-set = { path = "../move/language/tools/read-write-set" }
# read-write-set-dynamic = { path = "../move/language/read-write-set/dynamic" }
# move-bytecode-source-map  = { path = "../move/language/move-ir-compiler/move-bytecode-source-map" }
# move-ir-types = { path = "../move/language/move-ir/types" }

[profile.release]
# enable overflow checks won't affect performance much, branch prediction will handle it well
overflow-checks = true
# enable link-time optimization, which can significantly improve perf but donesn't cost much extra in compile time
# thin LTO is enough for us:
# (https://blog.llvm.org/2016/06/thinlto-scalable-and-incremental-lto.html)
lto = "thin"
codegen-units = 1 # Help to achieve better result with lto

[profile.bench]
inherits = "release"
#debug = true
<|MERGE_RESOLUTION|>--- conflicted
+++ resolved
@@ -197,11 +197,7 @@
 more-asserts = "0.3.0"
 num-derive = "0.3.3"
 num-traits = "0.2.15"
-<<<<<<< HEAD
 once_cell = "1.20.2"
-=======
-once_cell = "1.21.1"
->>>>>>> 4f3daa36
 ordinals = "0.0.9"
 parking_lot = "0.12.3"
 pathdiff = "0.2.1"
@@ -233,12 +229,8 @@
 thiserror = "1.0.69"
 tiny-keccak = { version = "2", features = ["keccak", "sha3"] }
 tiny-bip39 = "2.0.0"
-<<<<<<< HEAD
 tokio-util = "0.7.13"
-tokio = { version = "1.44.0", features = ["full"] }
-=======
 tokio = { version = "1.44.1", features = ["full"] }
->>>>>>> 4f3daa36
 tokio-tungstenite = { version = "0.24.0", features = ["native-tls"] }
 tokio-stream = "0.1.17"
 tonic = { version = "0.8", features = ["gzip"] }
