[workspace]
resolver = "2"

members = [
    "moveos/metrics",
    "moveos/moveos",
    "moveos/moveos-commons/accumulator",
    "moveos/moveos-commons/bcs_ext",
    "moveos/moveos-commons/moveos-common",
    "moveos/moveos-commons/timeout-join-handler",
    "moveos/moveos-commons/moveos-common",
    "moveos/moveos-compiler",
    "moveos/moveos-config",
    "moveos/moveos-object-runtime",
    "moveos/moveos-store",
    "moveos/moveos-types",
    "moveos/moveos-verifier",
    "moveos/moveos-wasm",
    "moveos/raw-store",
    "moveos/smt",
    "moveos/moveos-eventbus",
    "moveos/moveos-gas-profiling",
    "crates/bitcoin-client",
    "crates/data_verify",
    "crates/rooch",
    "crates/rooch-anomalies",
    "crates/rooch-benchmarks",
    "crates/rooch-common",
    "crates/rooch-config",
    "crates/rooch-da",
    "crates/rooch-db",
    "crates/rooch-executor",
    "crates/rooch-faucet",
    "crates/rooch-framework-tests",
    "crates/rooch-genesis",
    "crates/rooch-indexer",
    "crates/rooch-integration-test-runner",
    "crates/rooch-key",
    "crates/rooch-open-rpc",
    "crates/rooch-open-rpc-macros",
    "crates/rooch-open-rpc-spec",
    "crates/rooch-open-rpc-spec-builder",
    "crates/rooch-oracle",
    "crates/rooch-pipeline-processor",
    "crates/rooch-proposer",
    "crates/rooch-relayer",
    "crates/rooch-rpc-api",
    "crates/rooch-rpc-client",
    "crates/rooch-rpc-server",
    "crates/rooch-sequencer",
    "crates/rooch-store",
    "crates/rooch-test-transaction-builder",
    "crates/rooch-types",
    "crates/rooch-notify",
    "crates/rooch-cosmwasm-vm",
    "crates/testsuite",
    "crates/rooch-ord",
    "frameworks/bitcoin-move",
    "frameworks/framework-builder",
    "frameworks/framework-release",
    "frameworks/framework-types",
    "frameworks/moveos-stdlib",
    "frameworks/rooch-framework",
    "frameworks/rooch-nursery", "crates/bitcoin-client",
    #"third_party/move/language/move-compiler-v2"
]

default-members = [
    "moveos/moveos",
    "frameworks/framework-release",
    "crates/rooch",
    "crates/rooch-faucet",
    "crates/rooch-oracle"
]

exclude = [
    "generator/rust",
]

# All workspace members should inherit these keys
# for package declarations.
[workspace.package]
authors = ["Rooch Contributors <opensource@rooch.network>"]
edition = "2021"
homepage = "https://rooch.network"
license = "Apache-2.0"
publish = false
repository = "https://github.com/rooch-network/rooch"
rust-version = "1.82.0"
version = "0.9.3"

[workspace.dependencies]
# Internal crate dependencies.
# Please do not add any test features here: they should be declared by the individual crate.
# crates for MoveOS
smt = { path = "moveos/smt" }
moveos-types = { path = "moveos/moveos-types" }
moveos-store = { path = "moveos/moveos-store" }
moveos = { path = "moveos/moveos" }
moveos-common = { path = "moveos/moveos-commons/moveos-common" }
timeout-join-handler = { path = "moveos/moveos-commons/timeout-join-handler" }
moveos-verifier = { path = "moveos/moveos-verifier" }
raw-store = { path = "moveos/raw-store" }
metrics = { path = "moveos/metrics" }
moveos-config = { path = "moveos/moveos-config" }
moveos-wasm = { path = "moveos/moveos-wasm" }
moveos-object-runtime = { path = "moveos/moveos-object-runtime" }
moveos-compiler = { path = "moveos/moveos-compiler" }
moveos-eventbus = { path = "moveos/moveos-eventbus" }
accumulator = { path = "moveos/moveos-commons/accumulator" }
moveos-gas-profiling = { path = "moveos/moveos-gas-profiling" }

# crates for Rooch
bitcoin-client = { path = "crates/bitcoin-client" }
data-verify = { path = "crates/data_verify" }
rooch = { path = "crates/rooch" }
rooch-anomalies = { path = "crates/rooch-anomalies" }
rooch-common = { path = "crates/rooch-common" }
rooch-key = { path = "crates/rooch-key" }
rooch-types = { path = "crates/rooch-types" }
rooch-framework-tests = { path = "crates/rooch-framework-tests" }
rooch-integration-test-runner = { path = "crates/rooch-integration-test-runner" }
rooch-genesis = { path = "crates/rooch-genesis" }
rooch-relayer = { path = "crates/rooch-relayer" }
rooch-rpc-server = { path = "crates/rooch-rpc-server" }
rooch-rpc-client = { path = "crates/rooch-rpc-client" }
rooch-rpc-api = { path = "crates/rooch-rpc-api" }
rooch-testsuite = { path = "crates/testsuite" }
rooch-config = { path = "crates/rooch-config" }
rooch-sequencer = { path = "crates/rooch-sequencer" }
rooch-executor = { path = "crates/rooch-executor" }
rooch-proposer = { path = "crates/rooch-proposer" }
rooch-pipeline-processor = { path = "crates/rooch-pipeline-processor" }
rooch-open-rpc = { path = "crates/rooch-open-rpc" }
rooch-open-rpc-spec = { path = "crates/rooch-open-rpc-spec" }
rooch-open-rpc-spec-builder = { path = "crates/rooch-open-rpc-spec-builder" }
rooch-open-rpc-macros = { path = "crates/rooch-open-rpc-macros" }
rooch-store = { path = "crates/rooch-store" }
rooch-indexer = { path = "crates/rooch-indexer" }
rooch-da = { path = "crates/rooch-da" }
rooch-benchmarks = { path = "crates/rooch-benchmarks" }
rooch-faucet = { path = "crates/rooch-faucet" }
rooch-test-transaction-builder = { path = "crates/rooch-test-transaction-builder" }
rooch-db = { path = "crates/rooch-db" }
rooch-notify = { path = "crates/rooch-notify" }
rooch-ord = { path = "crates/rooch-ord" }
rooch-cosmwasm-vm = { path = "crates/rooch-cosmwasm-vm" }
rooch-oracle = { path = "crates/rooch-oracle" }

# frameworks
framework-types = { path = "frameworks/framework-types" }
framework-builder = { path = "frameworks/framework-builder" }
framework-release = { path = "frameworks/framework-release" }
moveos-stdlib = { path = "frameworks/moveos-stdlib" }
rooch-framework = { path = "frameworks/rooch-framework" }
bitcoin-move = { path = "frameworks/bitcoin-move" }
rooch-nursery = { path = "frameworks/rooch-nursery" }

# External crate dependencies.
# Please do not add any test features here: they should be declared by the individual crate.
again = "0.1.2"
anyhow = "1.0.76"
async-trait = "0"
backtrace = "0.3"
bcs = "0.1.3"
bytes = "1.10.1"
bech32 = "0.11.0"
better_any = "0.1.1"
bitcoin = { version = "0.32.5", features = ["rand-std", "bitcoinconsensus"] }
#bitcoin-io = "0.2.0"
bitcoin_hashes = { version = "0.14.0", features = ["serde"] }
bitcoincore-rpc = "0.19.0"
bitcoincore-rpc-json = "0.19.0"
bip32 = "0.4.0"
byteorder = "1.4.3"
clap = { version = "4.5.13", features = ["derive", "env"] }
brotli = "3.4.0"
chrono = "0.4.40"
coerce = "0.8"
datatest-stable = "0.1.3"
derive_builder = "0.20"
derive_more = { version = "1.0.0", features = ["as_ref", "from"] }
dirs = "5.0.1"
enum_dispatch = "^0.3"
ethereum-types = "0.14.1"
ethers = { version = "2.0.7", features = ["legacy"] }
eyre = "0.6.8"
fastcrypto = { git = "https://github.com/rooch-network/fastcrypto.git", rev = "863a6b9194787ad366f2d980ebe9c26b1649e25e" }
fastcrypto-zkp = { git = "https://github.com/rooch-network/fastcrypto.git", rev = "863a6b9194787ad366f2d980ebe9c26b1649e25e" }
futures = "0.3.31"
futures-util = "0.3.31"
futures-core = "0.3.21"
hdrhistogram = "7.5.4"
hex = "0.4.3"
heed = "0.21.0"
rustc-hex = "2.1"
itertools = "0.13.0"
#jsonrpsee = { version = "0.23.2", features = ["full"] }
jsonrpsee = { version = "0.24.7", features = ["server", "macros", "ws-client", "http-client", "jsonrpsee-core"] }
jpst = "0.1.1"
lazy_static = "1.5.0"
linked-hash-map = "0.5.6"
more-asserts = "0.3.0"
num-derive = "0.3.3"
num-traits = "0.2.15"
once_cell = "1.21.3"
ordinals = "0.0.9"
parking_lot = "0.12.3"
pathdiff = "0.2.1"
petgraph = "0.6.5"
primitive-types = { version = "0.12.1", features = ["serde", "arbitrary"] }
prost = "0.12"
prost-types = "0.11"
proptest = "1.5.0"
proptest-derive = "0.3.0"
rayon = "1.5.2"
rand = "0.8.5"
rand_core = { version = "0.6.3", default-features = false }
reqwest = { version = "0.12", features = ["json", "stream"] }
schemars = { version = "0.8.22", features = ["either"] }
serde_bytes = "0.11.17"
serde = { version = "1.0.219", features = ["derive", "rc"] }
serde_json = { version = "1.0.140", features = ["preserve_order"] }
serde_yaml = "0.9"
serde_repr = "0.1"
serde-name = "0.2"
serde_with = { version = "2.1.0", features = ["hex", "base64"] }
signature = "2.2.0"
slip10_ed25519 = "0.1.3"
strum = "^0.26"
strum_macros = "^0.26"
sha2 = "0.10.2"
sha3 = "0.10.8"
smallvec = "1.15.0"
thiserror = "1.0.69"
tiny-keccak = { version = "2", features = ["keccak", "sha3"] }
tiny-bip39 = "2.0.0"
tokio-util = "0.7.13"
tokio = { version = "1.44.2", features = ["full"] }
tokio-tungstenite = { version = "0.24.0", features = ["native-tls"] }
tokio-stream = "0.1.17"
tonic = { version = "0.8", features = ["gzip"] }
tracing = "0.1.41"
tracing-appender = "0.2.2"
tracing-subscriber = { version = "0.3.19" }
tungstenite = "0.24.0"
codespan-reporting = "0.11.1"
codespan = "0.11.1"
termcolor = "1.1.2"
versions = "4.1.0"
pretty_assertions = "1.4.1"
syn = { version = "1.0.104", features = ["full", "extra-traits"] }
quote = "1.0"
proc-macro2 = "1.0.94"
derive-syn-parse = "0.1.5"
unescape = "0.1.0"
tempfile = "3.19.1"
regex = "1.11.1"
walkdir = "2.3.3"
prometheus = "0.13.3"
prometheus-http-query = { version = "0.6.6", default_features = false, features = [
    "rustls-tls",
] }
prometheus-parse = { git = "https://github.com/asonnino/prometheus-parser.git", rev = "75334db" }
coarsetime = "0.1.22"
hyper = { version = "1.0.0", features = ["full"] }
num_enum = "0.7.3"
libc = "^0.2"
include_dir = { version = "0.6.2" }
serde-reflection = "0.3.6"
serde-generate = "0.25.1"
bcs-ext = { path = "moveos/moveos-commons/bcs_ext" }
http = "1.0.0"
tower = { version = "0.5.2", features = ["full", "log", "util", "timeout", "load-shed", "limit"] }
tower-http = { version = "0.5.2", features = ["cors", "full", "trace", "set-header", "propagate-header"] }
tower_governor = { version = "0.4.3", features = ["tracing"] }
pin-project = "1.1.10"
mirai-annotations = "1.12.0"
lru = "0.11.0"
quick_cache = "0.6.12"
bs58 = "0.5.1"
dirs-next = "2.0.0"
anstream = { version = "0.3" }
bigdecimal = { version = "0.3.0", features = ["serde"] }
chacha20poly1305 = "0.10.1"
argon2 = "0.5.2"
rpassword = "7.2.0"
fixed-hash = "0.8.0"
uint = "0.9.5"
rlp = "0.5.2"
const-hex = "1.14.0"
cached = "0.43.0"
diesel = { version = "2.2.9", features = [
    "chrono",
    "sqlite",
    "r2d2",
    "serde_json",
    "64-column-tables",
] }
diesel-derive-enum = { version = "2.1.0", features = ["sqlite"] }
diesel_migrations = { version = "2.2.0" }
axum = { version = "0.7.9", default-features = false, features = [
    "tokio",
    "http1",
    "http2",
    "json",
    "matched-path",
    "original-uri",
    "form",
    "query",
    "ws",
] }
axum-extra = "0.9.3"
axum-server = { version = "0.6.0", default-features = false, features = [
    "tls-rustls",
] }
serenity = { version = "0.12.4", default-features = false, features = [
    "client",
    "gateway",
    "cache",
    "rustls_backend",
    "model",
] }
tap = "1.0.1"
dotenvy = "0.15"
sized-chunks = { version = "0.6" }
dashmap = "6.0.1"
criterion = { version = "0.5.1", features = [
    "async",
    "async_tokio",
    "html_reports",
] }
xxhash-rust = { version = "0.8.11", features = ["std", "xxh3"] }
base64 = "0.22.1"
#criterion-cpu-time = "0.1.0"
wasmer = "4.2.5"
wasmer-types = "4.2.5"
wasmer-compiler-singlepass = "4.2.2"
cosmwasm-vm = { git = "https://github.com/rooch-network/cosmwasm", rev = "597d3e8437d8c4d1afce07e5a676c29c751a8a81" }
cosmwasm-std = { git = "https://github.com/rooch-network/cosmwasm", rev = "597d3e8437d8c4d1afce07e5a676c29c751a8a81" }
ciborium = "0.2.1"
pprof = { version = "0.13.0", features = ["flamegraph", "criterion", "cpp", "frame-pointer", "protobuf-codec"] }
celestia-rpc = { git = "https://github.com/eigerco/celestia-node-rs.git", rev = "129272e8d926b4c7badf27a26dea915323dd6489" }
celestia-types = { git = "https://github.com/eigerco/celestia-node-rs.git", rev = "129272e8d926b4c7badf27a26dea915323dd6489" }
opendal = { version = "0.50.2", features = ["services-fs", "services-gcs"] }
toml = "0.8.19"
tabled = "0.16.0"
csv = "1.3.1"
ord = "0.18.5"
sled = { version = "0.34.7" }
revm-precompile = "16.2.0"
revm-primitives = "15.2.0"
scopeguard = "1.1"
uuid = { version = "1.16.0", features = ["v4", "fast-rng"] }
protobuf = { version = "2.28", features = ["with-bytes"] }
redb = { version = "2.1.1" }
rocksdb = { version = "0.23.0", features = ["lz4", "mt_static", "jemalloc"] }
lz4 = { version = "1.28.0" }
ripemd = { version = "0.1.3" }
function_name = { version = "0.3.0" }
rustc-hash = { version = "2.1.0" }
xorf = { version = "0.11.0" }
vergen-git2 = { version = "1.0.0", features = ["build", "cargo", "rustc"] }
<<<<<<< HEAD
vergen-pretty = "0.3.6"
crossbeam-channel = "0.5.13"
=======
vergen-pretty = "0.3.9"
crossbeam-channel = "0.5.15"
>>>>>>> c4fa485f
inferno = "0.11.21"
handlebars = "4.2.2"
ambassador = "0.4.1"
triomphe = "0.1.14"
hashbrown = "0.15.2"
indexmap = "2.9.0"
tikv-jemallocator = { version = "0.6.0", features = ["unprefixed_malloc_on_supported_platforms", "profiling"] }
mimalloc = { version = "0.1.46" }

# Note: the BEGIN and END comments below are required for external tooling. Do not remove.
# BEGIN MOVE DEPENDENCIES
# keep this for convenient debug Move in local repo
# [patch.'https://github.com/rooch-network/move']
# keep this for convenient debug Move in local repo
# [patch.'https://github.com/rooch-network/move']
move-abigen = { git = "https://github.com/rooch-network/move", rev = "6653ff03940efcfcf63e6b9035c491da0d70ed58" }
move-binary-format = { git = "https://github.com/rooch-network/move", rev = "6653ff03940efcfcf63e6b9035c491da0d70ed58" }
move-bytecode-verifier = { git = "https://github.com/rooch-network/move", rev = "6653ff03940efcfcf63e6b9035c491da0d70ed58" }
move-bytecode-utils = { git = "https://github.com/rooch-network/move", rev = "6653ff03940efcfcf63e6b9035c491da0d70ed58" }
move-cli = { git = "https://github.com/rooch-network/move", rev = "6653ff03940efcfcf63e6b9035c491da0d70ed58" }
move-command-line-common = { git = "https://github.com/rooch-network/move", rev = "6653ff03940efcfcf63e6b9035c491da0d70ed58" }
move-compiler = { git = "https://github.com/rooch-network/move", rev = "6653ff03940efcfcf63e6b9035c491da0d70ed58" }
move-compiler-v2 = { git = "https://github.com/rooch-network/move", rev = "6653ff03940efcfcf63e6b9035c491da0d70ed58" }
move-core-types = { git = "https://github.com/rooch-network/move", rev = "6653ff03940efcfcf63e6b9035c491da0d70ed58" }
move-coverage = { git = "https://github.com/rooch-network/move", rev = "6653ff03940efcfcf63e6b9035c491da0d70ed58" }
move-disassembler = { git = "https://github.com/rooch-network/move", rev = "6653ff03940efcfcf63e6b9035c491da0d70ed58" }
move-docgen = { git = "https://github.com/rooch-network/move", rev = "6653ff03940efcfcf63e6b9035c491da0d70ed58" }
move-errmapgen = { git = "https://github.com/rooch-network/move", rev = "6653ff03940efcfcf63e6b9035c491da0d70ed58" }
move-ir-compiler = { git = "https://github.com/rooch-network/move", rev = "6653ff03940efcfcf63e6b9035c491da0d70ed58" }
move-model = { git = "https://github.com/rooch-network/move", rev = "6653ff03940efcfcf63e6b9035c491da0d70ed58" }
move-package = { git = "https://github.com/rooch-network/move", rev = "6653ff03940efcfcf63e6b9035c491da0d70ed58" }
move-prover = { git = "https://github.com/rooch-network/move", rev = "6653ff03940efcfcf63e6b9035c491da0d70ed58" }
move-prover-boogie-backend = { git = "https://github.com/rooch-network/move", rev = "6653ff03940efcfcf63e6b9035c491da0d70ed58" }
move-stackless-bytecode = { git = "https://github.com/rooch-network/move", rev = "6653ff03940efcfcf63e6b9035c491da0d70ed58" }
move-prover-test-utils = { git = "https://github.com/rooch-network/move", rev = "6653ff03940efcfcf63e6b9035c491da0d70ed58" }
move-resource-viewer = { git = "https://github.com/rooch-network/move", rev = "6653ff03940efcfcf63e6b9035c491da0d70ed58" }
move-stackless-bytecode-interpreter = { git = "https://github.com/rooch-network/move", rev = "6653ff03940efcfcf63e6b9035c491da0d70ed58" }
move-stdlib = { git = "https://github.com/rooch-network/move", rev = "6653ff03940efcfcf63e6b9035c491da0d70ed58", features = ["testing"] }
move-symbol-pool = { git = "https://github.com/rooch-network/move", rev = "6653ff03940efcfcf63e6b9035c491da0d70ed58" }
#move-table-extension = { git = "https://github.com/rooch-network/move", rev = "6653ff03940efcfcf63e6b9035c491da0d70ed58" }
move-transactional-test-runner = { git = "https://github.com/rooch-network/move", rev = "6653ff03940efcfcf63e6b9035c491da0d70ed58" }
move-unit-test = { git = "https://github.com/rooch-network/move", rev = "6653ff03940efcfcf63e6b9035c491da0d70ed58", features = ["table-extension"] }
move-vm-runtime = { git = "https://github.com/rooch-network/move", rev = "6653ff03940efcfcf63e6b9035c491da0d70ed58", features = ["stacktrace", "debugging", "testing"] }
move-vm-test-utils = { git = "https://github.com/rooch-network/move", rev = "6653ff03940efcfcf63e6b9035c491da0d70ed58", features = ["table-extension"] }
move-vm-types = { git = "https://github.com/rooch-network/move", rev = "6653ff03940efcfcf63e6b9035c491da0d70ed58" }
read-write-set = { git = "https://github.com/rooch-network/move", rev = "6653ff03940efcfcf63e6b9035c491da0d70ed58" }
read-write-set-dynamic = { git = "https://github.com/rooch-network/move", rev = "6653ff03940efcfcf63e6b9035c491da0d70ed58" }
move-bytecode-source-map = { git = "https://github.com/rooch-network/move", rev = "6653ff03940efcfcf63e6b9035c491da0d70ed58" }
move-ir-types = { git = "https://github.com/rooch-network/move", rev = "6653ff03940efcfcf63e6b9035c491da0d70ed58" }# END MOVE DEPENDENCIES
# keep this for convenient debug Move in local repo
# [patch.'https://github.com/rooch-network/move']
# move-abigen = { path = "../move/language/move-prover/move-abigen" }
# move-binary-format = { path = "../move/language/move-binary-format"  }
# move-bytecode-verifier = { path = "../move/language/move-bytecode-verifier" }
# move-bytecode-utils = { path = "../move/language/tools/move-bytecode-utils" }
# move-cli = { path = "../move/language/tools/move-cli" }
# move-command-line-common = { path = "../move/language/move-command-line-common" }
# move-compiler ={ path = "../move/language/move-compiler" }
# move-core-types = { path = "../move/language/move-core/types"}
# move-coverage = { path = "../move/language/tools/move-coverage" }
# move-disassembler = { path = "../move/language/tools/move-disassembler" }
# move-docgen = { path = "../move/language/move-prover/move-docgen" }
# move-errmapgen = { path = "../move/language/move-prover/move-errmapgen" }
# move-ir-compiler = { path = "../move/language/move-ir-compiler" }
# move-model = { path = "../move/language/move-model" }
# move-package = { path = "../move/language/tools/move-package" }
# move-prover = { path = "../move/language/move-prover" }
# move-prover-boogie-backend = { path = "../move/language/move-prover/boogie-backend" }
# move-stackless-bytecode = { path = "../move/language/move-prover/bytecode" }
# move-prover-test-utils = { path = "../move/language/move-prover/test-utils" }
# move-resource-viewer = { path = "../move/language/tools/move-resource-viewer" }
# move-stackless-bytecode-interpreter = { path = "../move/language/move-prover/interpreter" }
# move-stdlib = { path = "../move/language/move-stdlib", features = ["testing"] }
# move-symbol-pool = { path = "../move/language/move-symbol-pool" }
# #move-table-extension = { path = "../move/language/" }
# move-transactional-test-runner = { path = "../move/language/testing-infra/transactional-test-runner" }
# move-unit-test = { path = "../move/language/tools/move-unit-test", features = ["table-extension"] }
# move-vm-runtime = { path = "../move/language/move-vm/runtime", features = ["stacktrace", "debugging", "testing"] }
# move-vm-test-utils = { path = "../move/language/move-vm/test-utils", features = ["table-extension"] }
# move-vm-types = { path = "../move/language/move-vm/types" }
# read-write-set = { path = "../move/language/tools/read-write-set" }
# read-write-set-dynamic = { path = "../move/language/read-write-set/dynamic" }
# move-bytecode-source-map  = { path = "../move/language/move-ir-compiler/move-bytecode-source-map" }
# move-ir-types = { path = "../move/language/move-ir/types" }

[profile.release]
# enable overflow checks won't affect performance much, branch prediction will handle it well
overflow-checks = true
# enable link-time optimization, which can significantly improve perf but donesn't cost much extra in compile time
# thin LTO is enough for us:
# (https://blog.llvm.org/2016/06/thinlto-scalable-and-incremental-lto.html)
lto = "thin"
codegen-units = 1 # Help to achieve better result with lto

[profile.bench]
inherits = "release"
#debug = true

[profile.optdev]
inherits = "release"
lto = "off"
codegen-units = 16

# This profile is used for CI
[profile.optci]
inherits = "optdev"
# actually, incremental compilation is disabled already for release profile,
# but we want to make it explicit.
incremental = false<|MERGE_RESOLUTION|>--- conflicted
+++ resolved
@@ -361,13 +361,8 @@
 rustc-hash = { version = "2.1.0" }
 xorf = { version = "0.11.0" }
 vergen-git2 = { version = "1.0.0", features = ["build", "cargo", "rustc"] }
-<<<<<<< HEAD
-vergen-pretty = "0.3.6"
-crossbeam-channel = "0.5.13"
-=======
 vergen-pretty = "0.3.9"
 crossbeam-channel = "0.5.15"
->>>>>>> c4fa485f
 inferno = "0.11.21"
 handlebars = "4.2.2"
 ambassador = "0.4.1"
