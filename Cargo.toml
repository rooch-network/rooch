--- conflicted
+++ resolved
@@ -105,12 +105,7 @@
 bitcoin = "0.30.1"
 bip32 = "0.4.0"
 byteorder = "1.4.3"
-<<<<<<< HEAD
-clap = { version = "3.2.17", features = ["derive", ] }
-#clap = { version = "4.2.7", features = ["derive", ] }
-=======
 clap = { version = "3.2.17", features = ["derive"] }
->>>>>>> 933b0bd2
 chrono = "0.4.23"
 coerce = "0.8"
 datatest-stable = "0.1.3"
@@ -201,10 +196,7 @@
 bitcoin-bech32 = "0.13.0"
 bs58 = "0.5.0"
 dirs-next = "2.0.0"
-<<<<<<< HEAD
-=======
 anstream = { version = "0.3" }
->>>>>>> 933b0bd2
 
 # Note: the BEGIN and END comments below are required for external tooling. Do not remove.
 # BEGIN MOVE DEPENDENCIES
