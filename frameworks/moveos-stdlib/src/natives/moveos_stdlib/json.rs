// Copyright (c) RoochNetwork
// SPDX-License-Identifier: Apache-2.0

use std::collections::VecDeque;
use std::str::FromStr;

use anyhow::Result;
use log::debug;
use primitive_types::U128 as PrimitiveU128;
use primitive_types::U256 as PrimitiveU256;
use serde_json;
use serde_json::Value as JsonValue;
use smallvec::smallvec;

use move_binary_format::errors::{PartialVMError, PartialVMResult};
use move_core_types::account_address::AccountAddress;
use move_core_types::gas_algebra::{InternalGas, InternalGasPerByte, NumBytes};
use move_core_types::identifier::Identifier;
use move_core_types::language_storage::StructTag;
use move_core_types::language_storage::TypeTag;
use move_core_types::u256::U256;
<<<<<<< HEAD
use move_core_types::value::{MoveFieldLayout, MoveStructLayout, MoveTypeLayout};
use move_core_types::vm_status::StatusCode;
use move_core_types::gas_algebra::{InternalGas, InternalGasPerByte, NumBytes};
=======
use move_core_types::value::MoveStruct;
use move_core_types::value::MoveValue;
use move_core_types::value::{MoveFieldLayout, MoveStructLayout, MoveTypeLayout};
use move_core_types::vm_status::StatusCode;

>>>>>>> 5e05cdde
use move_vm_runtime::native_functions::{NativeContext, NativeFunction};

use move_vm_types::{
    loaded_data::runtime_types::Type,
    natives::function::NativeResult,
    pop_arg,
<<<<<<< HEAD
    values::{values_impl::Reference, Struct, Value as MoveValue, Vector},
=======
    values::{values_impl::Reference, Struct, Value, Vector},
>>>>>>> 5e05cdde
};

use moveos_types::addresses::MOVE_STD_ADDRESS;
use moveos_types::move_std::string::MoveString;
use moveos_types::moveos_std::simple_map::{Element, SimpleMap};
use moveos_types::state::{MoveStructType, MoveType};
<<<<<<< HEAD
use primitive_types::U128 as PrimitiveU128;
use primitive_types::U256 as PrimitiveU256;
use revm_primitives::hex;
use serde_json;
use serde_json::json;
use smallvec::smallvec;
use std::collections::VecDeque;
use std::str::FromStr;
=======

use crate::natives::helpers::{make_module_natives, make_native};
>>>>>>> 5e05cdde

use serde_json::Value as JsonValue;
use move_core_types::language_storage::StructTag;
use move_core_types::identifier::Identifier;
use move_core_types::value::{MoveStruct, MoveValue};


const E_TYPE_NOT_MATCH: u64 = 1;
const STATUS_CODE_FAILED_TO_SERIALIZE_VALUE: u64 = 2;
const E_JSON_SERIALIZATION_FAILURE: u64 = 3;

fn parse_struct_value_from_bytes(
    layout: &MoveStructLayout,
    bytes: Vec<u8>,
    context: &NativeContext,
) -> Result<Struct> {
    let json_str = std::str::from_utf8(&bytes)?;
    let json_obj: JsonValue = serde_json::from_str(json_str)?;
    parse_struct_value_from_json(layout, &json_obj, context)
}

fn parse_struct_value_from_json(
    layout: &MoveStructLayout,
    json_value: &JsonValue,
    context: &NativeContext,
) -> Result<Struct> {
    if let MoveStructLayout::WithTypes {
        type_: struct_type,
        fields,
    } = layout
    {
        if struct_type.is_std_string(&MOVE_STD_ADDRESS) {
            let str_value = json_value
                .as_str()
                .ok_or_else(|| anyhow::anyhow!("Invalid string value"))?;
            Ok(Struct::pack(vec![Value::vector_u8(
                str_value.as_bytes().to_vec(),
            )]))
        } else if struct_type.is_ascii_string(&MOVE_STD_ADDRESS) {
            let str_value = json_value
                .as_str()
                .ok_or_else(|| anyhow::anyhow!("Invalid ascii string value"))?;
            if !str_value.is_ascii() {
                return Err(anyhow::anyhow!("Invalid ascii string value"));
            }
            Ok(Struct::pack(vec![Value::vector_u8(
                str_value.as_bytes().to_vec(),
            )]))
        } else if struct_type == &SimpleMap::<MoveString, MoveString>::struct_tag() {
            let key_value_pairs = json_obj_to_key_value_pairs(json_value)?;
            let mut key_values = Vec::new();
            for (key, value) in key_value_pairs {
                key_values.push(Value::struct_(Struct::pack(vec![
                    Value::struct_(Struct::pack(vec![Value::vector_u8(
                        key.as_bytes().to_vec(),
                    )])),
                    Value::struct_(Struct::pack(vec![Value::vector_u8(
                        value.as_bytes().to_vec(),
                    )])),
                ])));
            }
            let element_type = context.load_type(&Element::<MoveString, MoveString>::type_tag())?;
            Ok(Struct::pack(vec![Vector::pack(&element_type, key_values)?]))
        } else {
            let field_values = fields
                .iter()
                .map(|field| -> Result<Value> {
                    let name = field.name.as_str();
                    let json_field = json_value.get(name).ok_or_else(|| {
                        anyhow::anyhow!("type: {}, Missing field {}", struct_type, name)
                    })?;
                    parse_move_value_from_json(&field.layout, json_field, context)
                })
                .collect::<Result<Vec<Value>>>()?;
            Ok(Struct::pack(field_values))
        }
    } else {
        Err(anyhow::anyhow!("Invalid MoveStructLayout"))
    }
}
fn parse_move_value_from_json(
    layout: &MoveTypeLayout,
    json_value: &JsonValue,
    context: &NativeContext,
) -> Result<Value> {
    match layout {
        MoveTypeLayout::Bool => {
            let bool_value = json_value
                .as_bool()
                .ok_or_else(|| anyhow::anyhow!("Invalid bool value"))?;
            Ok(Value::bool(bool_value))
        }
        MoveTypeLayout::U8 => {
            let u64_value = json_value
                .as_u64()
                .ok_or_else(|| anyhow::anyhow!("Invalid u8 value"))?;
            if u64_value > (u8::MAX as u64) {
                return Err(anyhow::anyhow!("Invalid u8 value"));
            }
            Ok(Value::u8(u64_value as u8))
        }
        MoveTypeLayout::U64 => {
            let u64_value = json_value
                .as_u64()
                .ok_or_else(|| anyhow::anyhow!("Invalid u64 value"))?;
            Ok(Value::u64(u64_value))
        }
        MoveTypeLayout::U128 => {
            let u128_value = json_value
                .as_str()
                .ok_or_else(|| anyhow::anyhow!("Invalid u128 value"))?
                .parse::<u128>()?;
            Ok(Value::u128(u128_value))
        }
        MoveTypeLayout::Address => {
            let addr_str = json_value
                .as_str()
                .ok_or_else(|| anyhow::anyhow!("Invalid address value"))?;
            let addr = AccountAddress::from_hex_literal(addr_str)
                .map_err(|_| anyhow::anyhow!("Invalid address value"))?;
            Ok(Value::address(addr))
        }
        MoveTypeLayout::Vector(item_layout) => {
            let vec_value = json_value
                .as_array()
                .ok_or_else(|| anyhow::anyhow!("Invalid vector value"))?
                .iter()
                .map(|v| parse_move_value_from_json(item_layout, v, context))
                .collect::<Result<Vec<_>>>()?;
            let type_tag: TypeTag = (&**item_layout).try_into()?;
            let ty = context.load_type(&type_tag)?;
            let value = Vector::pack(&ty, vec_value)?;
            Ok(value)
        }
        MoveTypeLayout::Struct(struct_layout) => {
            let struct_value = parse_struct_value_from_json(struct_layout, json_value, context)?;
            Ok(Value::struct_(struct_value))
        }
        MoveTypeLayout::Signer => Err(anyhow::anyhow!("Do not support Signer type")),
        MoveTypeLayout::U16 => {
            let u64_value = json_value
                .as_u64()
                .ok_or_else(|| anyhow::anyhow!("Invalid u16 value"))?;
            if u64_value > (u16::MAX as u64) {
                return Err(anyhow::anyhow!("Invalid u16 value"));
            }
            Ok(Value::u16(u64_value as u16))
        }
        MoveTypeLayout::U32 => {
            let u64_value = json_value
                .as_u64()
                .ok_or_else(|| anyhow::anyhow!("Invalid u32 value"))?;
            if u64_value > (u32::MAX as u64) {
                return Err(anyhow::anyhow!("Invalid u32 value"));
            }
            Ok(Value::u32(u64_value as u32))
        }
        MoveTypeLayout::U256 => {
            let u256_str = json_value
                .as_str()
                .ok_or_else(|| anyhow::anyhow!("Invalid u256 value"))?;
            let u256_value =
                U256::from_str(u256_str).map_err(|_| anyhow::anyhow!("Invalid u256 value"))?;
            Ok(Value::u256(u256_value))
        }
    }
}

fn json_obj_to_key_value_pairs(json_obj: &JsonValue) -> Result<Vec<(String, String)>> {
    if let JsonValue::Object(obj) = json_obj {
        let mut key_value_pairs = Vec::new();
        for (key, value) in obj.iter() {
            let key = key.to_string();
            let value = match value {
                JsonValue::String(s) => s.to_string(),
                JsonValue::Number(n) => n.to_string(),
                JsonValue::Bool(b) => b.to_string(),
                JsonValue::Null => "null".to_string(),
                //convert array and object to string
                value => value.to_string(),
            };
            key_value_pairs.push((key, value));
        }
        Ok(key_value_pairs)
    } else {
        Err(anyhow::anyhow!("Invalid json object"))
    }
}

#[derive(Debug, Clone)]
pub struct FromBytesGasParameters {
    pub base: InternalGas,
    pub per_byte_in_str: InternalGasPerByte,
}

impl FromBytesGasParameters {
    pub fn zeros() -> Self {
        Self {
            base: 0.into(),
            per_byte_in_str: 0.into(),
        }
    }
}

/// Rust implementation of Move's `native fun native_from_json<T>(json_str: vector<u8>): T` in json module
/// Input arguments:
///   - json_str: vector<u8>, string bytes of json object
#[inline]
fn native_from_json(
    gas_params: &FromBytesGasParameters,
    context: &mut NativeContext,
    ty_args: Vec<Type>,
    mut args: VecDeque<Value>,
) -> PartialVMResult<NativeResult> {
    debug_assert_eq!(ty_args.len(), 1);
    debug_assert_eq!(args.len(), 1);

    let mut cost = gas_params.base;
    let type_param = &ty_args[0];
    // TODO(Gas): charge for getting the layout
    let layout = context
        .type_to_fully_annotated_layout(type_param)?
        .ok_or_else(|| {
            PartialVMError::new(StatusCode::UNKNOWN_INVARIANT_VIOLATION_ERROR).with_message(
                format!(
                    "Failed to get layout of type {:?} -- this should not happen",
                    ty_args[0]
                ),
            )
        })?;

    let bytes = pop_arg!(args, Vec<u8>);
    cost += gas_params.per_byte_in_str * NumBytes::new(bytes.len() as u64);

    // If layout is not MoveTypeLayout::MoveStructLayout, return error
    if let MoveTypeLayout::Struct(struct_layout) = layout {
        let result = match parse_struct_value_from_bytes(&struct_layout, bytes, context) {
            Ok(val) => {
                //Pack the MoveOption Some
                Struct::pack(vec![Vector::pack(type_param, vec![Value::struct_(val)])
                    .map_err(|e| {
                        PartialVMError::new(StatusCode::UNKNOWN_INVARIANT_VIOLATION_ERROR)
                            .with_message(format!("Failed to pack MoveOption: {:?}", e))
                    })?])
            }
            Err(e) => {
                debug!("Failed to parse struct_value: {:?}", e);
                //Pack the MoveOption None
                Struct::pack(vec![Vector::pack(type_param, vec![]).map_err(|e| {
                    PartialVMError::new(StatusCode::UNKNOWN_INVARIANT_VIOLATION_ERROR)
                        .with_message(format!("Failed to pack MoveOption: {:?}", e))
                })?])
            }
        };
        Ok(NativeResult::ok(cost, smallvec![Value::struct_(result)]))
    } else {
        Ok(NativeResult::err(cost, E_TYPE_NOT_MATCH))
    }
}

<<<<<<< HEAD
#[derive(Debug, Clone)]
pub struct ToBytesGasParameters {
    pub base: InternalGas,
    pub per_byte_in_str: InternalGasPerByte,
=======
#[derive(Debug, Clone)]
pub struct ToBytesGasParametersOption {
    pub base: Option<InternalGas>,
    pub per_byte_in_str: Option<InternalGasPerByte>,
}

impl ToBytesGasParametersOption {
    pub fn zeros() -> Self {
        Self {
            base: Some(0.into()),
            per_byte_in_str: Some(0.into()),
        }
    }
}

impl ToBytesGasParametersOption {
    pub fn is_empty(&self) -> bool {
        self.base.is_none() || self.per_byte_in_str.is_none()
    }
}

fn serialize_move_value_to_json(layout: &MoveTypeLayout, value: &MoveValue) -> Result<JsonValue> {
    use MoveTypeLayout as L;

    let json_value = match (layout, value) {
        (L::Struct(layout), MoveValue::Struct(struct_)) => {
            serialize_move_struct_to_json(layout, struct_)?
        }
        (L::Bool, MoveValue::Bool(b)) => JsonValue::Bool(*b),
        (L::U8, MoveValue::U8(b)) => JsonValue::Number((*b).into()),
        (L::U16, MoveValue::U16(b)) => JsonValue::Number((*b).into()),
        (L::U32, MoveValue::U32(b)) => JsonValue::Number((*b).into()),
        (L::U64, MoveValue::U64(b)) => JsonValue::Number((*b).into()),
        (L::U128, MoveValue::U128(i)) => {
            let slice = i.to_le_bytes();
            let value = PrimitiveU128::from_little_endian(&slice);
            JsonValue::String(value.to_string())
        }
        (L::U256, MoveValue::U256(i)) => {
            let slice = i.to_le_bytes();
            let value = PrimitiveU256::from_little_endian(&slice);
            JsonValue::String(value.to_string())
        }
        (L::Address, MoveValue::Address(addr)) => JsonValue::String(addr.to_hex_literal()),
        (L::Signer, MoveValue::Signer(_a)) => {
            return Err(anyhow::anyhow!("Do not support Signer type"))
        }
        (L::Vector(vec_layout), MoveValue::Vector(vec)) => {
            let layout = vec_layout.as_ref();

            if let L::U8 = layout {
                let mut json_vec = Vec::new();

                for item in vec.iter() {
                    if let MoveValue::U8(b) = item {
                        json_vec.push(JsonValue::Number((*b).into()));
                    }
                }

                JsonValue::Array(json_vec)
            } else {
                let mut json_vec = Vec::new();

                for item in vec.iter() {
                    let json_value = serialize_move_value_to_json(layout, item)?;
                    json_vec.push(json_value);
                }

                JsonValue::Array(json_vec)
            }
        }
        _ => {
            return Err(anyhow::anyhow!(
                "Invalid combination of MoveStructLayout and MoveStruct"
            ))
        }
    };

    Ok(json_value)
}

fn serialize_move_struct_to_json(
    layout: &MoveStructLayout,
    struct_: &MoveStruct,
) -> Result<JsonValue> {
    use MoveStructLayout as L;

    let value = match (layout, struct_) {
        (L::Runtime(layouts), MoveStruct::Runtime(s)) => {
            let mut json_array = Vec::new();
            for (layout, v) in layouts.iter().zip(s) {
                let json_value = serialize_move_value_to_json(layout, v)?;
                json_array.push(json_value);
            }
            JsonValue::Array(json_array)
        }
        (L::WithFields(layout_fields), MoveStruct::WithFields(value_fields)) => {
            serialize_move_fields_to_json(layout_fields, value_fields)?
        }
        (
            L::WithTypes {
                type_: struct_type,
                fields: layout_fields,
            },
            MoveStruct::WithTypes {
                type_: _,
                fields: value_fields,
            },
        ) => {
            if struct_type.is_ascii_string(&MOVE_STD_ADDRESS)
                || struct_type.is_std_string(&MOVE_STD_ADDRESS)
            {
                let bytes_field = value_fields
                    .first()
                    .ok_or_else(|| anyhow::anyhow!("Invalid bytes field"))?;

                match &bytes_field.1 {
                    MoveValue::Vector(vec) => {
                        let bytes = MoveValue::vec_to_vec_u8(vec.clone())?;
                        let string = String::from_utf8(bytes)
                            .map_err(|_| anyhow::anyhow!("Invalid utf8 String"))?;
                        JsonValue::String(string)
                    }
                    _ => return Err(anyhow::anyhow!("Invalid string")),
                }
            } else if is_std_option(struct_type, &MOVE_STD_ADDRESS) {
                let vec_layout = layout_fields
                    .first()
                    .ok_or_else(|| anyhow::anyhow!("Invalid std option layout"))?;
                let vec_field = value_fields
                    .first()
                    .ok_or_else(|| anyhow::anyhow!("Invalid std option field"))?;

                match (&vec_layout.layout, &vec_field.1) {
                    (MoveTypeLayout::Vector(vec_layout), MoveValue::Vector(vec)) => {
                        let item_layout = vec_layout.as_ref();

                        if !vec.is_empty() {
                            serialize_move_value_to_json(item_layout, vec.first().unwrap())?
                        } else {
                            JsonValue::Null
                        }
                    }
                    _ => return Err(anyhow::anyhow!("Invalid std option")),
                }
            } else if struct_type == &SimpleMap::<MoveString, Vec<u8>>::struct_tag() {
                let data_field = value_fields
                    .iter()
                    .find(|(name, _)| name.as_str() == "data")
                    .ok_or_else(|| anyhow::anyhow!("Missing data field in SimpleMap"))?;

                let data_vector = match &data_field.1 {
                    MoveValue::Vector(vec) => vec,
                    _ => return Err(anyhow::anyhow!("Invalid data field in SimpleMap")),
                };

                let key_value_pairs = data_vector
                    .iter()
                    .map(|element| {
                        let struct_ = match element {
                            MoveValue::Struct(s) => s,
                            _ => return Err(anyhow::anyhow!("Invalid element in SimpleMap data")),
                        };

                        let fields = match struct_ {
                            MoveStruct::WithTypes {
                                type_: _,
                                fields: value_fields,
                            } => value_fields,
                            _ => return Err(anyhow::anyhow!("Invalid element in SimpleMap data")),
                        };

                        let key = match &fields[0].1 {
                            MoveValue::Struct(struct_) => {
                                let value_fields = match struct_ {
                                    MoveStruct::WithTypes {
                                        type_: _,
                                        fields: value_fields,
                                    } => value_fields,
                                    _ => {
                                        return Err(anyhow::anyhow!(
                                            "Invalid element in SimpleMap data"
                                        ))
                                    }
                                };

                                let bytes_field = value_fields
                                    .first()
                                    .ok_or_else(|| anyhow::anyhow!("Invalid bytes field"))?;

                                match bytes_field.1.clone() {
                                    MoveValue::Vector(vec) => {
                                        let bytes = MoveValue::vec_to_vec_u8(vec)?;
                                        String::from_utf8(bytes)
                                            .map_err(|_| anyhow::anyhow!("Invalid utf8 String"))?
                                    }
                                    _ => return Err(anyhow::anyhow!("Invalid std string")),
                                }
                            }
                            _ => return Err(anyhow::anyhow!("Invalid key in SimpleMap")),
                        };

                        let json_value = match &fields[1].1 {
                            MoveValue::Vector(vec) => {
                                let bytes = MoveValue::vec_to_vec_u8(vec.clone())?;
                                let json_value: JsonValue = serde_json::from_slice(&bytes)
                                    .map_err(|_| {
                                        anyhow::anyhow!("Invalid JSON value in SimpleMap")
                                    })?;
                                json_value
                            }
                            _ => return Err(anyhow::anyhow!("Invalid value in SimpleMap")),
                        };

                        Ok((key, json_value))
                    })
                    .collect::<Result<Vec<_>>>()?;

                JsonValue::Object(key_value_pairs.into_iter().collect())
            } else {
                serialize_move_fields_to_json(layout_fields, value_fields)?
            }
        }
        _ => {
            debug!(
                "Invalid combination of MoveStructLayout and MoveStruct, layout:{:?}, struct:{:?}",
                layout, struct_
            );

            return Err(anyhow::anyhow!(
                "Invalid combination of MoveStructLayout and MoveStruct"
            ));
        }
    };

    Ok(value)
}

fn is_std_option(struct_tag: &StructTag, move_std_addr: &AccountAddress) -> bool {
    struct_tag.address == *move_std_addr
        && struct_tag.module.as_str().eq("option")
        && struct_tag.name.as_str().eq("Option")
}

fn serialize_move_fields_to_json(
    layout_fields: &[MoveFieldLayout],
    value_fields: &Vec<(Identifier, MoveValue)>,
) -> Result<JsonValue> {
    let mut fields = serde_json::Map::new();

    for (field_layout, (name, value)) in layout_fields.iter().zip(value_fields) {
        let json_value = serialize_move_value_to_json(&field_layout.layout, value)?;
        fields.insert(name.clone().into_string(), json_value);
    }

    Ok(JsonValue::Object(fields))
}

#[inline]
fn native_to_json(
    gas_params: &ToBytesGasParametersOption,
    context: &mut NativeContext,
    mut ty_args: Vec<Type>,
    mut args: VecDeque<Value>,
) -> PartialVMResult<NativeResult> {
    debug_assert_eq!(ty_args.len(), 1);
    debug_assert_eq!(args.len(), 1);

    let gas_base = gas_params.base.expect("base gas is missing");
    let per_byte_in_str = gas_params
        .per_byte_in_str
        .expect("per byte in str gas is missing");

    let mut cost = gas_base;

    // pop type and value
    let ref_to_val = pop_arg!(args, Reference);
    let arg_type = ty_args.pop().unwrap();

    // get type layout
    let layout = match context.type_to_type_layout(&arg_type)? {
        Some(layout) => layout,
        None => {
            return Ok(NativeResult::err(cost, E_JSON_SERIALIZATION_FAILURE));
        }
    };

    let move_val = ref_to_val.read_ref()?.as_move_value(&layout);

    let annotated_layout = match context.type_to_fully_annotated_layout(&arg_type)? {
        Some(layout) => layout,
        None => {
            return Ok(NativeResult::err(cost, E_JSON_SERIALIZATION_FAILURE));
        }
    };

    let annotated_move_val = move_val.decorate(&annotated_layout);

    match serialize_move_value_to_json(&annotated_layout, &annotated_move_val) {
        Ok(json_value) => {
            let json_string = json_value.to_string();
            cost += per_byte_in_str * NumBytes::new(json_string.len() as u64);

            Ok(NativeResult::ok(
                cost,
                smallvec![Value::vector_u8(json_string.into_bytes())],
            ))
        }
        Err(e) => {
            debug!("Failed to serialize value: {:?}", e);

            Ok(NativeResult::err(
                cost,
                STATUS_CODE_FAILED_TO_SERIALIZE_VALUE,
            ))
        }
    }
}

/***************************************************************************************************
 * module
 **************************************************************************************************/

#[derive(Debug, Clone)]
pub struct GasParameters {
    pub from_bytes: FromBytesGasParameters,
    pub to_bytes: ToBytesGasParametersOption,
>>>>>>> 5e05cdde
}

impl ToBytesGasParameters {
    pub fn zeros() -> Self {
        Self {
<<<<<<< HEAD
            base: 0.into(),
            per_byte_in_str: 0.into(),
=======
            from_bytes: FromBytesGasParameters::zeros(),
            to_bytes: ToBytesGasParametersOption::zeros(),
>>>>>>> 5e05cdde
        }
    }
}

fn serialize_move_value_to_json(
    layout: &MoveTypeLayout,
    value: &MoveValue,
) -> Result<JsonValue> {
    use MoveTypeLayout as L;

    let json_value = match (layout, value) {
        (L::Struct(layout), MoveValue::Struct(struct_)) => {
            serialize_move_struct_to_json(layout, struct_)?
        }
        (L::Bool, MoveValue::Bool(b)) => JsonValue::Bool(*b),
        (L::U8, MoveValue::U8(b)) => JsonValue::Number((*b).into()),
        (L::U16, MoveValue::U16(b)) => JsonValue::Number((*b).into()),
        (L::U32, MoveValue::U32(b)) => JsonValue::Number((*b).into()),
        (L::U64, MoveValue::U64(b)) => JsonValue::Number((*b).into()),
        (L::U128, MoveValue::U128(b)) => {
            let slice = i.to_le_bytes();
            let value = PrimitiveU128::from_little_endian(&slice);
            JsonValue::String(value.to_string())
        },
        (L::U256, MoveValue::U256(i)) => {
            let slice = i.to_le_bytes();
            let value = PrimitiveU256::from_little_endian(&slice);
            JsonValue::String(value.to_string())
        }
        (L::Address, MoveValue::Address(addr)) => JsonValue::String(hex::encode(addr)),
        (L::Signer, MoveValue::Signer(_a)) => {
            return Err(anyhow::anyhow!("Do not support Signer type"))
        }
        (L::Vector(vec_layout), MoveValue::Vector(vec)) => {
            let layout = vec_layout.as_ref();

            if let L::U8 = layout {
                let mut json_vec = Vec::new();

                for item in vec.iter() {
                    if let MoveValue::U8(b) = item {
                        json_vec.push(JsonValue::Number((*b).into()));
                    }
                }

                JsonValue::Array(json_vec)
            } else {
                let mut json_vec = Vec::new();

                for item in vec.iter() {
                    let json_value = serialize_move_value_to_json(layout, item)?;
                    json_vec.push(json_value);
                }

                JsonValue::Array(json_vec)
            }
        }
        _ => {
            return Err(anyhow::anyhow!(
                "Invalid combination of MoveStructLayout and MoveStruct"
            ))
        }
    };

    Ok(json_value)
}

fn serialize_move_struct_to_json(
    layout: &MoveStructLayout,
    struct_: &MoveStruct,
) -> Result<JsonValue> {
    use MoveStructLayout as L;

    let value = match (layout, struct_) {
        (L::Runtime(layouts), MoveStruct::Runtime(s)) => {
            let mut json_array = Vec::new();
            for (layout, v) in layouts.iter().zip(s) {
                let json_value = serialize_move_value_to_json(layout, v)?;
                json_array.push(json_value);
            }
            JsonValue::Array(json_array)
        }
        (L::WithFields(layout_fields), MoveStruct::WithFields(value_fields)) => {
            serialize_move_fields_to_json(layout_fields, value_fields)?
        }
        (
            L::WithTypes {
                type_: struct_type,
                fields: layout_fields,
            },
            MoveStruct::WithTypes {
                type_: _,
                fields: value_fields,
            },
        ) => {
            if struct_type.is_ascii_string(&MOVE_STD_ADDRESS)
                || struct_type.is_std_string(&MOVE_STD_ADDRESS)
            {
                let bytes_field = value_fields
                    .first()
                    .ok_or_else(|| anyhow::anyhow!("Invalid bytes field"))?;

                match &bytes_field.1 {
                    MoveValue::Vector(vec) => {
                        let bytes = MoveValue::vec_to_vec_u8(vec.clone())?;
                        let string = String::from_utf8(bytes)
                            .map_err(|_| anyhow::anyhow!("Invalid utf8 String"))?;
                        JsonValue::String(string)
                    }
                    _ => return Err(anyhow::anyhow!("Invalid string")),
                }
            } else if is_std_option(struct_type, &MOVE_STD_ADDRESS) {
                let vec_layout = layout_fields
                    .first()
                    .ok_or_else(|| anyhow::anyhow!("Invalid std option layout"))?;
                let vec_field = value_fields
                    .first()
                    .ok_or_else(|| anyhow::anyhow!("Invalid std option field"))?;

                match (&vec_layout.layout, &vec_field.1) {
                    (MoveTypeLayout::Vector(vec_layout), MoveValue::Vector(vec)) => {
                        let item_layout = vec_layout.as_ref();

                        if !vec.is_empty() {
                            serialize_move_value_to_json(item_layout, vec.first().unwrap())?
                        } else {
                            JsonValue::Null
                        }
                    }
                    _ => return Err(anyhow::anyhow!("Invalid std option")),
                }
            } else if struct_type == &SimpleMap::<MoveString, Vec<u8>>::struct_tag() {
                let data_field = value_fields
                    .iter()
                    .find(|(name, _)| name.as_str() == "data")
                    .ok_or_else(|| anyhow::anyhow!("Missing data field in SimpleMap"))?;

                let data_vector = match &data_field.1 {
                    MoveValue::Vector(vec) => vec,
                    _ => return Err(anyhow::anyhow!("Invalid data field in SimpleMap")),
                };

                let key_value_pairs = data_vector
                    .iter()
                    .map(|element| {
                        let struct_ = match element {
                            MoveValue::Struct(s) => s,
                            _ => return Err(anyhow::anyhow!("Invalid element in SimpleMap data")),
                        };

                        let fields = match struct_ {
                            MoveStruct::WithTypes {
                                type_: _,
                                fields: value_fields,
                            } => value_fields,
                            _ => return Err(anyhow::anyhow!("Invalid element in SimpleMap data")),
                        };

                        let key = match &fields[0].1 {
                            MoveValue::Struct(struct_) => {
                                let value_fields = match struct_ {
                                    MoveStruct::WithTypes {
                                        type_: _,
                                        fields: value_fields,
                                    } => value_fields,
                                    _ => {
                                        return Err(anyhow::anyhow!(
                                            "Invalid element in SimpleMap data"
                                        ))
                                    }
                                };

                                let bytes_field = value_fields
                                    .first()
                                    .ok_or_else(|| anyhow::anyhow!("Invalid bytes field"))?;

                                match bytes_field.1.clone() {
                                    MoveValue::Vector(vec) => {
                                        let bytes = MoveValue::vec_to_vec_u8(vec)?;
                                        String::from_utf8(bytes)
                                            .map_err(|_| anyhow::anyhow!("Invalid utf8 String"))?
                                    }
                                    _ => return Err(anyhow::anyhow!("Invalid std string")),
                                }
                            }
                            _ => return Err(anyhow::anyhow!("Invalid key in SimpleMap")),
                        };

                        let json_value = match &fields[1].1 {
                            MoveValue::Vector(vec) => {
                                let bytes = MoveValue::vec_to_vec_u8(vec.clone())?;
                                let json_value: JsonValue = serde_json::from_slice(&bytes)
                                    .map_err(|_| {
                                        anyhow::anyhow!("Invalid JSON value in SimpleMap")
                                    })?;
                                json_value
                            }
                            _ => return Err(anyhow::anyhow!("Invalid value in SimpleMap")),
                        };

                        Ok((key, json_value))
                    })
                    .collect::<Result<Vec<_>>>()?;

                JsonValue::Object(key_value_pairs.into_iter().collect())
            } else {
                serialize_move_fields_to_json(layout_fields, value_fields)?
            }
        }
        _ => {
            return Err(anyhow::anyhow!(
                "Invalid combination of MoveStructLayout and MoveStruct"
            ))
        }
    };

    Ok(value)
}

fn is_std_option(struct_tag: &StructTag, move_std_addr: &AccountAddress) -> bool {
    struct_tag.address == *move_std_addr
        && struct_tag.module.as_str().eq("option")
        && struct_tag.name.as_str().eq("Option")
}

fn serialize_move_fields_to_json(
    layout_fields: &[MoveFieldLayout],
    value_fields: &Vec<(Identifier, MoveValue)>,
) -> Result<JsonValue> {
    let mut fields = serde_json::Map::new();

    for (field_layout, (name, value)) in layout_fields.iter().zip(value_fields) {
        let json_value = serialize_move_value_to_json(&field_layout.layout, value)?;
        fields.insert(name.clone().into_string(), json_value);
    }

    Ok(JsonValue::Object(fields))
}

#[inline]
fn native_to_json(
    gas_params: &ToBytesGasParameters,
    context: &mut NativeContext,
    ty_args: Vec<Type>,
    mut args: VecDeque<Value>,
) -> PartialVMResult<NativeResult> {
    debug_assert_eq!(ty_args.len(), 1);
    debug_assert_eq!(args.len(), 1);

    let mut cost = gas_params.base;

    // pop type and value
    let ref_to_val = pop_arg!(args, Reference);
    let arg_type = ty_args.pop().unwrap();

    // get type layout
    let layout = match context.type_to_type_layout(&arg_type)? {
        Some(layout) => layout,
        None => {
            return Ok(NativeResult::err(cost, E_JSON_SERIALIZATION_FAILURE));
        }
    };

    let move_val = ref_to_val.read_ref()?.as_move_value(&layout);

    let annotated_layout = match context.type_to_fully_annotated_layout(&arg_type)? {
        Some(layout) => layout,
        None => {
            return Ok(NativeResult::err(cost, E_JSON_SERIALIZATION_FAILURE));
        }
    };

    let annotated_move_val = move_val.decorate(&annotated_layout);

    match serialize_move_value_to_json(&layout, &annotated_move_val) {
        Ok(json_value) => {
            let json_string = json_value.to_string();
            cost += gas_params.per_byte_in_str * NumBytes::new(json_string.len() as u64);
            Ok(NativeResult::ok(
                cost,
                smallvec![Value::vector_u8(json_string.into_bytes())],
            ))
        }
        Err(_) => Ok(NativeResult::err(
            cost,
            StatusCode::UNKNOWN_INVARIANT_VIOLATION_ERROR,
        )),
    }
}

/***************************************************************************************************
 * module
 **************************************************************************************************/

 #[derive(Debug, Clone)]
 pub struct GasParameters {
     pub from_bytes: FromBytesGasParameters,
     pub to_bytes: ToBytesGasParameters,
 }
 
 impl GasParameters {
     pub fn zeros() -> Self {
         Self {
             from_bytes: FromBytesGasParameters::zeros(),
             to_bytes: ToBytesGasParameters::zeros(),
         }
     }
 }

pub fn make_all(gas_params: GasParameters) -> impl Iterator<Item = (String, NativeFunction)> {
<<<<<<< HEAD
    let natives = [
        (
            "native_from_json",
            make_native(gas_params.from_bytes, native_from_json),
        ),
        (
            "native_to_json",
            make_native(gas_params.to_bytes, native_to_json),
        ),
    ];
=======
    let mut natives = [(
        "native_from_json",
        make_native(gas_params.from_bytes, native_from_json),
    )]
    .to_vec();

    if !gas_params.to_bytes.is_empty() {
        natives.push((
            "native_to_json",
            make_native(gas_params.to_bytes, native_to_json),
        ));
    }
>>>>>>> 5e05cdde

    make_module_natives(natives)
}<|MERGE_RESOLUTION|>--- conflicted
+++ resolved
@@ -19,47 +19,26 @@
 use move_core_types::language_storage::StructTag;
 use move_core_types::language_storage::TypeTag;
 use move_core_types::u256::U256;
-<<<<<<< HEAD
-use move_core_types::value::{MoveFieldLayout, MoveStructLayout, MoveTypeLayout};
-use move_core_types::vm_status::StatusCode;
-use move_core_types::gas_algebra::{InternalGas, InternalGasPerByte, NumBytes};
-=======
 use move_core_types::value::MoveStruct;
 use move_core_types::value::MoveValue;
 use move_core_types::value::{MoveFieldLayout, MoveStructLayout, MoveTypeLayout};
 use move_core_types::vm_status::StatusCode;
 
->>>>>>> 5e05cdde
 use move_vm_runtime::native_functions::{NativeContext, NativeFunction};
 
 use move_vm_types::{
     loaded_data::runtime_types::Type,
     natives::function::NativeResult,
     pop_arg,
-<<<<<<< HEAD
-    values::{values_impl::Reference, Struct, Value as MoveValue, Vector},
-=======
     values::{values_impl::Reference, Struct, Value, Vector},
->>>>>>> 5e05cdde
 };
 
 use moveos_types::addresses::MOVE_STD_ADDRESS;
 use moveos_types::move_std::string::MoveString;
 use moveos_types::moveos_std::simple_map::{Element, SimpleMap};
 use moveos_types::state::{MoveStructType, MoveType};
-<<<<<<< HEAD
-use primitive_types::U128 as PrimitiveU128;
-use primitive_types::U256 as PrimitiveU256;
-use revm_primitives::hex;
-use serde_json;
-use serde_json::json;
-use smallvec::smallvec;
-use std::collections::VecDeque;
-use std::str::FromStr;
-=======
 
 use crate::natives::helpers::{make_module_natives, make_native};
->>>>>>> 5e05cdde
 
 use serde_json::Value as JsonValue;
 use move_core_types::language_storage::StructTag;
@@ -320,12 +299,6 @@
     }
 }
 
-<<<<<<< HEAD
-#[derive(Debug, Clone)]
-pub struct ToBytesGasParameters {
-    pub base: InternalGas,
-    pub per_byte_in_str: InternalGasPerByte,
-=======
 #[derive(Debug, Clone)]
 pub struct ToBytesGasParametersOption {
     pub base: Option<InternalGas>,
@@ -653,19 +626,13 @@
 pub struct GasParameters {
     pub from_bytes: FromBytesGasParameters,
     pub to_bytes: ToBytesGasParametersOption,
->>>>>>> 5e05cdde
 }
 
 impl ToBytesGasParameters {
     pub fn zeros() -> Self {
         Self {
-<<<<<<< HEAD
-            base: 0.into(),
-            per_byte_in_str: 0.into(),
-=======
             from_bytes: FromBytesGasParameters::zeros(),
             to_bytes: ToBytesGasParametersOption::zeros(),
->>>>>>> 5e05cdde
         }
     }
 }
@@ -976,18 +943,6 @@
  }
 
 pub fn make_all(gas_params: GasParameters) -> impl Iterator<Item = (String, NativeFunction)> {
-<<<<<<< HEAD
-    let natives = [
-        (
-            "native_from_json",
-            make_native(gas_params.from_bytes, native_from_json),
-        ),
-        (
-            "native_to_json",
-            make_native(gas_params.to_bytes, native_to_json),
-        ),
-    ];
-=======
     let mut natives = [(
         "native_from_json",
         make_native(gas_params.from_bytes, native_from_json),
@@ -1000,7 +955,6 @@
             make_native(gas_params.to_bytes, native_to_json),
         ));
     }
->>>>>>> 5e05cdde
 
     make_module_natives(natives)
 }