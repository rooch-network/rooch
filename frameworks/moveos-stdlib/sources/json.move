--- conflicted
+++ resolved
@@ -123,16 +123,6 @@
         assert!(option::is_none(&obj), 1);
     }
 
-<<<<<<< HEAD
-    native fun native_to_json<T>(value: T): vector<u8>;
-
-    fun to_json<T>(value: T): vector<u8> {
-        native_to_json(value)
-    }
-
-    #[test]
-    fun test_to_json() {
-=======
     #[test]
     fun test_to_json_basic_types() {
         // Test u8
@@ -242,7 +232,6 @@
 
     #[test]
     fun test_to_json_composite_all() {
->>>>>>> 5e05cdde
         let inner = Inner { value: 100 };
         let inner_array = vector::empty<Inner>();
         vector::push_back(&mut inner_array, Inner { value: 101 });
@@ -257,12 +246,6 @@
             account: @0x42,
         };
 
-<<<<<<< HEAD
-        let json_str = to_json(test_obj);
-        let expected_json_str = b"{\"balance\":\"170141183460469231731687303715884105728\",\"utf8_string\":\"rooch.network\",\"age\":30,\"inner\":{\"value\":100},\"bytes\":[],\"inner_array\":[{\"value\":101}],\"account\":\"0x42\"}";
-
-        assert!(json_str == expected_json_str, 1);
-=======
         let json_str = to_json(&test_obj);
 
         let map = to_map(json_str);
@@ -273,6 +256,5 @@
         assert!(simple_map::borrow(&map, &string::utf8(b"bytes")) == &string::utf8(b"[]"), 5);
         assert!(simple_map::borrow(&map, &string::utf8(b"inner_array")) == &string::utf8(b"[{\"value\":101}]"), 6);
         assert!(simple_map::borrow(&map, &string::utf8(b"account")) == &string::utf8(b"0x42"), 7);
->>>>>>> 5e05cdde
     }
 }