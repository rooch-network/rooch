--- conflicted
+++ resolved
@@ -18,11 +18,7 @@
 
     fun init(){
         let genesis_account = signer::module_signer<BitcoinGenesisContext>();
-<<<<<<< HEAD
-        // utxo::genesis_init(&genesis_account);
-=======
         utxo::genesis_init();
->>>>>>> 29a394d7
         brc20::genesis_init(&genesis_account);
         ord::genesis_init(&genesis_account);
         light_client::genesis_init(&genesis_account);
