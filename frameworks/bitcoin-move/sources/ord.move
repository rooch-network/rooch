--- conflicted
+++ resolved
@@ -4,14 +4,11 @@
 module bitcoin_move::ord {
     use std::vector;
     use std::option::{Self, Option};
-<<<<<<< HEAD
+    use std::string;
     use std::string::String;
     use rooch_framework::address_mapping;
     use rooch_framework::multichain_address;
     use rooch_framework::bitcoin_address::BitcoinAddress;
-=======
-    use std::string::{Self, String};
->>>>>>> dbfa6ebc
     use moveos_std::bcs;
     use moveos_std::event;
     use moveos_std::context::{Self, Context};
@@ -153,12 +150,9 @@
         //TODO we should track the Inscription via SatPoint, but now we just use the first output for simplicity.
         let output_index = 0;
         let first_output = vector::borrow(outputs, output_index);
-<<<<<<< HEAD
         let address = types::txout_object_address(first_output);
         let bitcoin_address_opt = types::txout_address(first_output);
-=======
         let to_address = types::txout_object_address(first_output);
->>>>>>> dbfa6ebc
         let j = 0;
         let objects_len = vector::length(&seal_object_ids);
         while(j < objects_len){
@@ -207,25 +201,20 @@
             };
 
             let output = vector::borrow(tx_outputs, output_index);
-<<<<<<< HEAD
-            let address = types::txout_object_address(output);
+            let to_address = types::txout_object_address(output);
             let bitcoin_address_opt = types::txout_address(output);
-            object::transfer_extend(inscription_obj, address);
-            //Auto create address mapping if not exist
-            bind_multichain_address(ctx, address, bitcoin_address_opt);
-=======
-            let to_address = types::txout_object_address(output);
 
             let inscription = vector::pop_back(&mut inscriptions);
             //Because the previous output of inscription input is a witness program address, so we simply use the output address as the from address.
             let from = to_address;
             progress_inscribe_protocol(ctx, from, to_address, &inscription);
             let inscription_obj = create_obj(ctx, inscription);
-            let object_id = object::id(&inscription_obj);            
-           
+            let object_id = object::id(&inscription_obj);
+
             object::transfer_extend(inscription_obj, to_address);
->>>>>>> dbfa6ebc
             vector::push_back(&mut output_seals, utxo::new_seal_out(output_index, object_id));
+            //Auto create address mapping if not exist
+            bind_multichain_address(ctx, to_address, bitcoin_address_opt);
             idx = idx + 1;
         };
         vector::destroy_empty(inscriptions);
