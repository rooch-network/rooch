// Copyright (c) RoochNetwork
// SPDX-License-Identifier: Apache-2.0

module bitcoin_move::ord {
    use std::vector;
    use std::option::{Self, Option};
    use std::string;
    use std::string::String;

    use moveos_std::bcs;
    use moveos_std::event;
    use moveos_std::object::{Self, ObjectID, Object};
    use moveos_std::simple_map::{Self, SimpleMap};
    use moveos_std::json;
    use moveos_std::table_vec::{Self, TableVec};

    use rooch_framework::address_mapping;
    use rooch_framework::multichain_address;
    use rooch_framework::bitcoin_address::BitcoinAddress;

    use bitcoin_move::types::{Self, Witness, Transaction};
    use bitcoin_move::utxo::{Self, SealPoint, UTXO};
    use bitcoin_move::brc20;

    friend bitcoin_move::genesis;

    friend bitcoin_move::light_client;

    // const OUTPOINT_TO_SATPOINT_BUCKET_SIZE: u64 = 1000;

    struct InscriptionID has store, copy, drop {
        txid: address,
        index: u32,
    }

    struct Inscription has key{
        txid: address,
        index: u32,
        /// Transaction input index
        input: u32,
        /// inscription offset
        offset: u64,

        body: vector<u8>,
        content_encoding: Option<String>,
        content_type: Option<String>,
        metadata: vector<u8>,
        metaprotocol: Option<String>,
        parent: Option<ObjectID>,
        pointer: Option<u64>,
        /// If the Inscription body is a JSON object, this field contains the parsed JSON object as a map.
        /// Otherwise, this field is empty map
        json_body: SimpleMap<String,String>,
    }

    struct InscriptionRecord has store, copy, drop {
        body: vector<u8>,
        content_encoding: Option<String>,
        content_type: Option<String>,
        duplicate_field: bool,
        incomplete_field: bool,
        metadata: vector<u8>,
        metaprotocol: Option<String>,
        parent: Option<InscriptionID>,
        pointer: Option<u64>,
        unrecognized_even_field: bool,
    }

    struct InvalidInscriptionEvent has store, copy, drop {
        txid: address,
        input_index: u64,
        record: InscriptionRecord,
    }

    struct InscriptionStore has key{
        inscriptions: TableVec<InscriptionID>,
    }

    public(friend) fun genesis_init(_genesis_account: &signer){
        let inscriptions = table_vec::new<InscriptionID>();
        let store = InscriptionStore{
            inscriptions,
        };
        let store_obj = object::new_named_object(store);
        object::to_shared(store_obj);
    }

    fun borrow_mut_inscription_store() : &mut InscriptionStore {
        let inscription_store_object_id = object::named_object_id<InscriptionStore>();
        let inscription_store_obj = object::borrow_mut_object_shared<InscriptionStore>(inscription_store_object_id);
        object::borrow_mut(inscription_store_obj)
    }


    fun borrow_inscription_store() : &InscriptionStore {
        let inscription_store_object_id = object::named_object_id<InscriptionStore>();
        let inscription_store_obj = object::borrow_object<InscriptionStore>(inscription_store_object_id);
        object::borrow(inscription_store_obj)
    }


    public fun new_inscription_id(txid: address, index: u32) : InscriptionID {
        InscriptionID{
            txid,
            index,
        }
    }

    // ==== Inscription ==== //

    fun record_to_inscription(txid: address, index: u32, input: u32, offset: u64, record: InscriptionRecord): Inscription{
        let parent = option::map(record.parent, |e| object::custom_object_id<InscriptionID,Inscription>(e));
        let json_body = parse_json_body(&record);
        Inscription{
            txid,
            index,
            input,
            offset,
            body: record.body,
            content_encoding: record.content_encoding,
            content_type: record.content_type,
            metadata: record.metadata,
            metaprotocol: record.metaprotocol,
            parent,
            pointer: record.pointer,
            json_body,
        }
    }

    fun create_obj(inscription: Inscription): Object<Inscription> {
        let id = InscriptionID{
            txid: inscription.txid,
            index: inscription.index,
        };
        let store_obj_id = object::named_object_id<InscriptionStore>();
        let store_obj = object::borrow_mut_object_shared<InscriptionStore>(store_obj_id);
        let store = object::borrow_mut(store_obj);
        table_vec::push_back(&mut store.inscriptions, id);
        object::new_with_id(id, inscription)
    }
    
    fun parse_json_body(record: &InscriptionRecord) : SimpleMap<String,String> {
        if (vector::is_empty(&record.body) || option::is_none(&record.content_type)) {
            return simple_map::new()
        };
        let content_type = option::destroy_some(record.content_type);
        if(content_type != string::utf8(b"text/plain;charset=utf-8") || content_type != string::utf8(b"text/plain") || content_type != string::utf8(b"application/json")){
            return simple_map::new()
        };
        json::to_map(record.body)
    }

    public fun exists_inscription(txid: address, index: u32): bool{
        let id = InscriptionID{
            txid: txid,
            index: index,
        };
        let object_id = object::custom_object_id<InscriptionID,Inscription>(id);
        object::exists_object_with_type<Inscription>(object_id)
    }

    public fun borrow_inscription(txid: address, index: u32): &Object<Inscription>{
        let id = InscriptionID{
            txid: txid,
            index: index,
        };
        let object_id = object::custom_object_id<InscriptionID,Inscription>(id);
        object::borrow_object(object_id)
    }

    public fun spend_utxo(utxo_obj: &mut Object<UTXO>, tx: &Transaction, input_utxo_values: vector<u64>, input_index: u64): vector<SealPoint>{
        let utxo = object::borrow_mut(utxo_obj);

        let seal_points = utxo::remove_seals<Inscription>(utxo);
        let new_seal_points = vector::empty();
        if(vector::is_empty(&seal_points)){
            return new_seal_points
        };
        let outputs = types::tx_output(tx);

        // Track the Inscription via SealPoint
        let j = 0;
        let seal_points_len = vector::length(&seal_points);
        while(j < seal_points_len){
            let seal_point = *vector::borrow(&mut seal_points, j);
            let new_seal_point = match_utxo_and_generate_seal_point(&seal_point, tx, input_utxo_values, input_index);
            let match_output_index = utxo::seal_point_output_index(&new_seal_point);

            let match_output = vector::borrow(outputs, (match_output_index as u64));
            let bitcoin_address_opt = types::txout_address(match_output);
            let to_address = types::txout_object_address(match_output);

            let seal_object_id = utxo::seal_point_object_id(&new_seal_point);
            let (origin_owner, inscription_obj) = object::take_object_extend<Inscription>(seal_object_id);
            let inscription = object::borrow_mut(&mut inscription_obj);
            inscription.offset = utxo::seal_point_offset(&new_seal_point);
            if(brc20::is_brc20(&inscription.json_body)){
                let op = brc20::new_op(origin_owner, to_address, simple_map::clone(&inscription.json_body));
                brc20::process_utxo_op(op);
                //TODO record the execution result
            };

            // TODO handle curse inscription
            object::transfer_extend(inscription_obj, to_address);
            vector::push_back(&mut new_seal_points, new_seal_point);
            // Auto create address mapping if not exist
            bind_multichain_address(to_address, bitcoin_address_opt);
            j = j + 1;
        };

        new_seal_points
    }

    /// Match UTXO, generate new SealPoint, UTXO spent follows "First in First out"
    fun match_utxo_and_generate_seal_point(seal_point: &SealPoint, tx: &Transaction, input_utxo_values: vector<u64>, input_index: u64): SealPoint{
        let txoutput = types::tx_output(tx);
        let offset = utxo::seal_point_offset(seal_point);
        let seal_object_id = utxo::seal_point_object_id(seal_point);

        let idx = 0;
        let input_utxo_value_accumulator = 0;
        while(idx < input_index){
            let utxo_value = *vector::borrow(&input_utxo_values, idx);
            input_utxo_value_accumulator = input_utxo_value_accumulator + utxo_value;

            idx = idx + 1;
        };
        input_utxo_value_accumulator = input_utxo_value_accumulator + offset;

        let idx = 0;
        let output_len = vector::length(txoutput);
        let output_utxo_value_accumulator = 0;
        let new_output_index = 0;
        let new_offset = 0;
        while(idx < output_len){
            let txout = vector::borrow(txoutput, idx);
            let output_value = types::txout_value(txout);
            output_utxo_value_accumulator = output_utxo_value_accumulator + output_value;

            if(output_utxo_value_accumulator > input_utxo_value_accumulator) {
                new_output_index = idx;
                new_offset = output_value - (output_utxo_value_accumulator - input_utxo_value_accumulator);

                break
            };

            idx = idx + 1;
        };

        utxo::new_seal_point((new_output_index as u32), new_offset, seal_object_id)
    }

    public fun process_transaction(tx: &Transaction, input_utxo_values: vector<u64>): vector<SealPoint>{
        let output_seals = vector::empty();

        let inscriptions = from_transaction(tx, option::some(input_utxo_values));
        let inscriptions_len = vector::length(&inscriptions);
        if(inscriptions_len == 0){
            vector::destroy_empty(inscriptions);
            return output_seals
        };

        let tx_outputs = types::tx_output(tx);
        let output_len = vector::length(tx_outputs);

        // ord has three mode for Inscribe:   SameSat,SeparateOutputs,SharedOutput,
        //https://github.com/ordinals/ord/blob/master/src/subcommand/wallet/inscribe/batch.rs#L533
        //TODO handle SameSat
        let is_separate_outputs = output_len > inscriptions_len;
        let idx = 0;
        // reverse inscriptions and pop from the end
        vector::reverse(&mut inscriptions);
        while(idx < inscriptions_len){
            let output_index = if(is_separate_outputs){
                idx
            }else{
                0  
            };

            let output = vector::borrow(tx_outputs, output_index);
            let to_address = types::txout_object_address(output);
            let bitcoin_address_opt = types::txout_address(output);

            let inscription = vector::pop_back(&mut inscriptions);
            //Because the previous output of inscription input is a witness program address, so we simply use the output address as the from address.
            let from = to_address;
            let offset = if(is_separate_outputs){
                0
            }else{
                inscription.offset
            };

            // TODO Since the brc20 transfer protocol corresponds to two transactions, `inscribe transfer` and `transfer`,
            // There is no definite receiver when inscribe transfer, so the transfer logic needs to be completed in spend UTXO flow.
            process_inscribe_protocol(from, to_address, &inscription);
            let inscription_obj = create_obj(inscription);
            let object_id = object::id(&inscription_obj);
            object::transfer_extend(inscription_obj, to_address);

            let new_seal_point = utxo::new_seal_point((output_index as u32), offset, object_id);
            vector::push_back(&mut output_seals, new_seal_point);

            //Auto create address mapping if not exist
            bind_multichain_address(to_address, bitcoin_address_opt);
            idx = idx + 1;
        };
        vector::destroy_empty(inscriptions);
        output_seals
    }

    fun process_inscribe_protocol(from: address, to: address, inscription: &Inscription){
        if (brc20::is_brc20(&inscription.json_body)){
            let op = brc20::new_op(from, to, simple_map::clone(&inscription.json_body));
            brc20::process_inscribe_op(op);
            //TODO record the execution result
        };
    }

    fun validate_inscription_records(tx_id: address, input_index: u64, record: vector<InscriptionRecord>): vector<InscriptionRecord>{
        let len = vector::length(&record);
        let idx = 0;
        let valid_records = vector::empty();
        while(idx < len){
            let record = *vector::borrow(&mut record, idx);
            if(!record.duplicate_field && !record.incomplete_field && !record.unrecognized_even_field){
                vector::push_back(&mut valid_records, record);
            }else{
               event::emit(InvalidInscriptionEvent{
                   txid: tx_id,
                   input_index,
                   record,
               }); 
            };
            idx = idx + 1;
        };
        valid_records
    } 

    public fun txid(self: &Inscription): address{
        self.txid
    }

    public fun index(self: &Inscription): u32{
        self.index
    }

    public fun body(self: &Inscription): vector<u8>{
        self.body
    }

    public fun content_encoding(self: &Inscription): Option<String>{
        self.content_encoding
    }

    public fun content_type(self: &Inscription): Option<String>{
        self.content_type
    }

    public fun metadata(self: &Inscription): vector<u8>{
        self.metadata
    }

    public fun metaprotocol(self: &Inscription): Option<String>{
        self.metaprotocol
    }

    public fun parent(self: &Inscription): Option<ObjectID>{
        self.parent
    }

    public fun pointer(self: &Inscription): Option<u64>{
        self.pointer
    }

    fun drop(self: Inscription){
        let Inscription{
            txid: _,
            index: _,
            input: _,
            offset: _,
            body: _,
            content_encoding: _,
            content_type: _,
            metadata: _,
            metaprotocol: _,
            parent: _,
            pointer: _,
            json_body,
        } = self;
        simple_map::drop(json_body);
    }

    // ==== InscriptionRecord ==== //

    public fun unpack_record(record: InscriptionRecord): 
    (vector<u8>, Option<String>, Option<String>, vector<u8>, Option<String>, Option<InscriptionID>, Option<u64>){
        let InscriptionRecord{
            body,
            content_encoding,
            content_type,
            duplicate_field: _,
            incomplete_field: _,
            metadata,
            metaprotocol,
            parent,
            pointer,
            unrecognized_even_field: _,
        } = record;
        (body, content_encoding, content_type, metadata, metaprotocol, parent, pointer)
    }

    public fun from_transaction(tx: &Transaction, input_utxo_values: Option<vector<u64>>): vector<Inscription>{
        let tx_id = types::tx_id(tx);
        let inscriptions = vector::empty();
        let inputs = types::tx_input(tx);
        let len = vector::length(inputs);
        let input_idx = 0;
        let index_counter = 0;
        let next_offset :u64 = 0;
        while(input_idx < len){
            let input = vector::borrow(inputs, input_idx);
            let witness = types::txin_witness(input);
<<<<<<< HEAD
            let input_value = if(option::is_some(&input_utxo_values)){
                *vector::borrow(option::borrow(&input_utxo_values), input_idx)
=======
            let previous_output = types::txin_previous_output(input);
            let input_value = if(utxo::exists_utxo(*previous_output)) {
                let previous_utxo = utxo::borrow_utxo(*previous_output);
                utxo::value(object::borrow(previous_utxo))
>>>>>>> 29a394d7
            } else {
                0
            };

            let inscription_records_from_witness = from_witness(witness);
            let inscription_records_len = vector::length(&inscription_records_from_witness);
            if(!vector::is_empty(&inscription_records_from_witness)){
                // FIXME How to calculate how many sats in certain inscription when there are multi inscription from one input?
                if(inscription_records_len > 1) {
                    std::debug::print(&string::utf8(b"inscription records from witness greater than 1"));
                    std::debug::print(&tx_id);
                };
                let first_record_index = 0;
                let first_record = vector::borrow(&inscription_records_from_witness, first_record_index);

                let offset = next_offset;
                let inscription = record_to_inscription(tx_id, (index_counter as u32), (input_idx as u32), offset, *first_record);

                vector::push_back(&mut inscriptions, inscription);
                index_counter = index_counter + 1;
            };
            next_offset = next_offset + input_value;
            input_idx = input_idx + 1;
        };
        inscriptions
    }

    public fun from_transaction_bytes(transaction_bytes: vector<u8>): vector<Inscription>{
        let transaction = bcs::from_bytes<Transaction>(transaction_bytes);
        from_transaction(&transaction, option::none())
    }

    native fun from_witness(witness: &Witness): vector<InscriptionRecord>;

    public fun pack_inscribe_generate_args(deploy_args: vector<u8>, seed: vector<u8>, user_input: vector<u8>): vector<u8>{
        native_pack_inscribe_generate_args(deploy_args, b"attrs", seed, b"seed",
            user_input, b"user_input")
    }

    native fun native_pack_inscribe_generate_args(
        deploy_args: vector<u8>, deploy_args_key: vector<u8>,
        seed: vector<u8>, seed_key: vector<u8>,
        user_input: vector<u8>, user_input_key: vector<u8>,
    ): vector<u8>;

    public(friend) fun bind_multichain_address(rooch_address: address, bitcoin_address_opt: Option<BitcoinAddress>) {
        //Auto create address mapping if not exist
        if(option::is_some(&bitcoin_address_opt)) {
            let bitcoin_address = option::extract(&mut bitcoin_address_opt);
            let maddress = multichain_address::from_bitcoin(bitcoin_address);
            if (!address_mapping::exists_mapping(maddress)) {
                let bitcoin_move_signer = moveos_std::signer::module_signer<Inscription>();
                address_mapping::bind_by_system(&bitcoin_move_signer, rooch_address, maddress);
            };
        };
    }


}<|MERGE_RESOLUTION|>--- conflicted
+++ resolved
@@ -420,15 +420,8 @@
         while(input_idx < len){
             let input = vector::borrow(inputs, input_idx);
             let witness = types::txin_witness(input);
-<<<<<<< HEAD
             let input_value = if(option::is_some(&input_utxo_values)){
                 *vector::borrow(option::borrow(&input_utxo_values), input_idx)
-=======
-            let previous_output = types::txin_previous_output(input);
-            let input_value = if(utxo::exists_utxo(*previous_output)) {
-                let previous_utxo = utxo::borrow_utxo(*previous_output);
-                utxo::value(object::borrow(previous_utxo))
->>>>>>> 29a394d7
             } else {
                 0
             };
