// Copyright (c) RoochNetwork
// SPDX-License-Identifier: Apache-2.0

module bitcoin_move::ord {
    use std::vector;
    use std::option::{Self, Option};
    use std::string;
    use std::string::String;

    use moveos_std::bcs;
    use moveos_std::event;
    use moveos_std::object::{Self, ObjectID, Object};
    use moveos_std::simple_map::{Self, SimpleMap};
    use moveos_std::json;
    use moveos_std::table_vec::{Self, TableVec};
    use moveos_std::type_info;
    use moveos_std::bag;
    use moveos_std::string_utils;

    use bitcoin_move::types::{Self, Witness, Transaction};
    use bitcoin_move::utxo::{Self, UTXO};
    use bitcoin_move::bitcoin_hash;
    
    friend bitcoin_move::genesis;
    friend bitcoin_move::bitcoin;

    /// How may blocks between halvings.
    const SUBSIDY_HALVING_INTERVAL: u32 = 210_000;

    const FIRST_POST_SUBSIDY_EPOCH: u32 = 33;

    const PERMANENT_AREA: vector<u8> = b"permanent_area";
    const TEMPORARY_AREA: vector<u8> = b"temporary_area";
    
    const METAPROTOCOL_VALIDITY: vector<u8> = b"metaprotocol_validity";

    /// How many satoshis are in "one bitcoin".
    const COIN_VALUE: u64 = 100_000_000;

    /// Curse Inscription
    const CURSE_DUPLICATE_FIELD: vector<u8> = b"DuplicateField";
    public fun curse_duplicate_field(): vector<u8> {
        CURSE_DUPLICATE_FIELD
    }

    const CURSE_INCOMPLETE_FIELD: vector<u8> = b"IncompleteField";
    public fun curse_incompleted_field(): vector<u8> {
        CURSE_INCOMPLETE_FIELD
    }

    const CURSE_NOT_AT_OFFSET_ZERO: vector<u8> = b"NotAtOffsetZero";
    public fun curse_not_at_offset_zero(): vector<u8> {
        CURSE_NOT_AT_OFFSET_ZERO
    }

    const CURSE_NOT_IN_FIRST_INPUT: vector<u8> = b"NotInFirstInput";
    public fun curse_not_in_first_input(): vector<u8> {
        CURSE_NOT_IN_FIRST_INPUT
    }

    const CURSE_POINTER: vector<u8> = b"Pointer";
    public fun curse_pointer(): vector<u8> {
        CURSE_POINTER
    }

    const CURSE_PUSHNUM: vector<u8> = b"Pushnum";
    public fun curse_pushnum(): vector<u8> {
        CURSE_PUSHNUM
    }

    const CURSE_REINSCRIPTION: vector<u8> = b"Reinscription";
    public fun curse_reinscription(): vector<u8> {
        CURSE_REINSCRIPTION
    }

    const CURSE_STUTTER: vector<u8> = b"Stutter";
    public fun curse_stutter(): vector<u8> {
        CURSE_STUTTER
    }

    const CURSE_UNRECOGNIZED_EVEN_FIELD: vector<u8> = b"UnrecognizedEvenField";
    public fun curse_unrecognized_even_field(): vector<u8> {
        CURSE_UNRECOGNIZED_EVEN_FIELD
    }

    struct InscriptionID has store, copy, drop {
        txid: address,
        index: u32,
    }

    struct Flotsam has store, copy, drop {
        // inscription_id: InscriptionID,
        // offset: u64,
        output_index: u32,
        // start: u64,
        offset: u64,
        object_id: ObjectID,
    }

    struct SatPoint has store, copy, drop {
        output_index: u32,
        offset: u64,
        object_id: ObjectID,
    }

    struct Inscription has key {
        txid: address,
        index: u32,
        /// inscription offset
        offset: u64,
        /// monotonically increasing
        sequence_number: u32,
        /// The curse inscription is a negative number, combined with the curse inscription flag to express the negative number
        inscription_number: u32,
        /// curse flag
        is_curse: bool,

        body: vector<u8>,
        content_encoding: Option<String>,
        content_type: Option<String>,
        metadata: vector<u8>,
        metaprotocol: Option<String>,
        parents: vector<ObjectID>,
        pointer: Option<u64>,
        // Reserved for extending the Rune protocol
        rune: Option<u128>,
    }

    struct Envelope<T> has store, copy, drop {
        input: u32,
        offset: u32,
        pushnum: bool,
        stutter: bool,
        payload: T,
    }

    struct InscriptionRecord has store, copy, drop {
        body: vector<u8>,
        content_encoding: Option<String>,
        content_type: Option<String>,
        duplicate_field: bool,
        incomplete_field: bool,
        metadata: vector<u8>,
        metaprotocol: Option<String>,
        parents: vector<InscriptionID>,
        pointer: Option<u64>,
        unrecognized_even_field: bool,
        rune: Option<u128>,
    }

    struct InvalidInscriptionEvent has store, copy, drop {
        txid: address,
        input_index: u64,
        record: InscriptionRecord,
    }

    struct MetaprotocolValidity has store, copy, drop {
        protocol_type: String,
        is_valid: bool,
        invalid_reason: Option<String>,
    }

    struct InscriptionStore has key{
        inscriptions: TableVec<InscriptionID>,
        cursed_inscription_count: u32,
        blessed_inscription_count: u32,
        next_sequence_number: u32,
    }

    public(friend) fun genesis_init(_genesis_account: &signer){
        let inscriptions = table_vec::new<InscriptionID>();
        let store = InscriptionStore{
            inscriptions,
            cursed_inscription_count: 0,
            blessed_inscription_count: 0,
            next_sequence_number: 0,
        };
        let store_obj = object::new_named_object(store);
        object::to_shared(store_obj);
    }

    fun borrow_mut_inscription_store() : &mut InscriptionStore {
        let inscription_store_object_id = object::named_object_id<InscriptionStore>();
        let inscription_store_obj = object::borrow_mut_object_shared<InscriptionStore>(inscription_store_object_id);
        object::borrow_mut(inscription_store_obj)
    }


    fun borrow_inscription_store() : &InscriptionStore {
        let inscription_store_object_id = object::named_object_id<InscriptionStore>();
        let inscription_store_obj = object::borrow_object<InscriptionStore>(inscription_store_object_id);
        object::borrow(inscription_store_obj)
    }

    //===== InscriptionID =====//

    public fun new_inscription_id(txid: address, index: u32) : InscriptionID {
        InscriptionID{
            txid,
            index,
        }
    }

    public fun derive_inscription_id(inscription_id: InscriptionID) : ObjectID {
        let parent_id = object::named_object_id<InscriptionStore>();
        object::custom_child_object_id<InscriptionID, Inscription>(parent_id, inscription_id)
    }

    /// Prase InscriptionID from String
    public fun parse_inscription_id(inscription_id: &String) : Option<InscriptionID> {
        let offset = string::index_of(inscription_id, &std::string::utf8(b"i"));
        if (offset == string::length(inscription_id)) {
            return option::none()
        };

        let txid_str = string::sub_string(inscription_id, 0, offset);

        // Bitcoin tx id hex string is reversed
        let txid_option = bitcoin_hash::from_ascii_bytes_option(string::bytes(&txid_str));
        if (option::is_none(&txid_option)) {
            return option::none()
        };

        let index_str = string::sub_string(inscription_id, offset+1, string::length(inscription_id));
        let index_option = string_utils::parse_u64_option(&index_str);
        if (option::is_none(&index_option)) {
            return option::none()
        };

        option::some(InscriptionID{
            txid: option::extract<address>(&mut txid_option),
            index: (option::extract<u64>(&mut index_option) as u32),
        })
    }

    public fun inscription_id_to_string(inscription_id: &InscriptionID) : String {
        let txid_str = bitcoin_hash::to_string(inscription_id.txid);
        let index_str = string_utils::to_string_u32(inscription_id.index);
        string::append(&mut txid_str, std::string::utf8(b"i"));
        string::append(&mut txid_str, index_str);
        txid_str
    }

    // ==== Inscription ==== //
    public fun get_inscription_id_by_index(index: u64) : &InscriptionID {
        let store_obj_id = object::named_object_id<InscriptionStore>();
        let store_obj = object::borrow_mut_object_shared<InscriptionStore>(store_obj_id);
        let store = object::borrow_mut(store_obj);
        table_vec::borrow(& store.inscriptions, index)
    }

    public fun inscription_latest_height() : u64 {
        let store_obj_id = object::named_object_id<InscriptionStore>();
        let store_obj = object::borrow_mut_object_shared<InscriptionStore>(store_obj_id);
        let store = object::borrow_mut(store_obj);
        table_vec::length(& store.inscriptions)
    }

    fun record_to_inscription(txid: address, index: u32, offset: u64, record: InscriptionRecord, is_curse: bool, inscription_number: u32, sequence_number: u32): Inscription{
        let parents = vector::empty();
        vector::for_each(record.parents, |f| {
            let parent_id = derive_inscription_id(f);
            vector::push_back(&mut parents, parent_id);
        });

        Inscription{
            txid,
            index,
            offset,
            sequence_number,
            inscription_number,
            is_curse,
            body: record.body,
            content_encoding: record.content_encoding,
            content_type: record.content_type,
            metadata: record.metadata,
            metaprotocol: record.metaprotocol,
            parents,
            pointer: record.pointer,
            rune: option::none(),
        }
    }

    fun create_obj(inscription: Inscription): Object<Inscription> {
        let id = InscriptionID{
            txid: inscription.txid,
            index: inscription.index,
        };
        let store_obj_id = object::named_object_id<InscriptionStore>();
        let store_obj = object::borrow_mut_object_shared<InscriptionStore>(store_obj_id);
        let store = object::borrow_mut(store_obj);
        table_vec::push_back(&mut store.inscriptions, id);
        let object = object::add_object_field_with_id(store_obj, id, inscription);
        object
    }
    
    fun parse_json_body(record: &InscriptionRecord) : SimpleMap<String,String> {
        if (vector::is_empty(&record.body) || option::is_none(&record.content_type)) {
            return simple_map::new()
        };
        let content_type = option::destroy_some(record.content_type);
        if(content_type != string::utf8(b"text/plain;charset=utf-8") || content_type != string::utf8(b"text/plain") || content_type != string::utf8(b"application/json")){
            return simple_map::new()
        };
        json::to_map(record.body)
    }

    public fun exists_inscription(id: InscriptionID): bool{
        let object_id = derive_inscription_id(id);
        object::exists_object_with_type<Inscription>(object_id)
    }

    public fun borrow_inscription(txid: address, index: u32): &Object<Inscription>{
        let id = InscriptionID{
            txid,
            index,
        };
        let object_id = derive_inscription_id(id);
        object::borrow_object(object_id)
    }

    public fun borrow_inscription_by_id(id: InscriptionID): &Inscription {
        let txid = inscription_id_txid(&id);
        let index = inscription_id_index(&id);
        let inscription_obj = borrow_inscription(txid, index);
        object::borrow(inscription_obj)
    }

    public(friend) fun spend_utxo(utxo_obj: &mut Object<UTXO>, tx: &Transaction, input_utxo_values: vector<u64>, input_index: u64): (vector<SatPoint>, vector<Flotsam>){
        let utxo = object::borrow_mut(utxo_obj);

        let seals = utxo::remove_seals<Inscription>(utxo);
        let new_sat_points = vector::empty();
        let flotsams = vector::empty();
        if(vector::is_empty(&seals)){
            return (new_sat_points, flotsams)
        };
        let outputs = types::tx_output(tx);

        // Track the Inscription via SatPoint
        let j = 0;
        let seals_len = vector::length(&seals);
        while(j < seals_len){
            let seal_object_id = *vector::borrow(&mut seals, j);
            let (origin_owner, inscription_obj) = object::take_object_extend<Inscription>(seal_object_id);
            let inscription = object::borrow_mut(&mut inscription_obj);
            

            let (is_match, new_sat_point) = match_utxo_and_generate_sat_point(inscription.offset, seal_object_id, tx, input_utxo_values, input_index);
            if(is_match){
                let match_output_index = new_sat_point.output_index;

                let match_output = vector::borrow(outputs, (match_output_index as u64));
                let to_address = types::txout_object_address(match_output);
                inscription.offset = new_sat_point.offset;

<<<<<<< HEAD
=======
                // The curse inscription is processed in the data import processing,
                // and there is no need to process the curse inscription in the contract
                
>>>>>>> 60051cc3
                // drop the temporary area if inscription is transferred.
                drop_temp_area(&mut inscription_obj);
                object::transfer_extend(inscription_obj, to_address);
                vector::push_back(&mut new_sat_points, new_sat_point);
               
            } else {
                let flotsam = new_flotsam(new_sat_point.output_index, new_sat_point.offset, new_sat_point.object_id);
                vector::push_back(&mut flotsams, flotsam);

                drop_temp_area(&mut inscription_obj);
                object::transfer_extend(inscription_obj, origin_owner);
            };
            j = j + 1;
        };

        (new_sat_points, flotsams)
    }

    public(friend) fun handle_coinbase_tx(tx: &Transaction, flotsams: vector<Flotsam>, block_height: u64): vector<SatPoint>{
        let new_sat_points = vector::empty();
        if(vector::is_empty(&flotsams)){
            return new_sat_points
        };
        let outputs = types::tx_output(tx);

        // Track the Inscription via SatPoint
        let j = 0;
        let flotsams_len = vector::length(&flotsams);
        while(j < flotsams_len){
            let flotsam = *vector::borrow(&mut flotsams, j);
            let (_origin_owner, inscription_obj) = object::take_object_extend<Inscription>(flotsam.object_id);
            let inscription = object::borrow_mut(&mut inscription_obj);

            let new_sat_point = match_coinbase_and_generate_sat_point(j, tx, flotsams, block_height);
            let match_output_index = new_sat_point.output_index;

            let match_output = vector::borrow(outputs, (match_output_index as u64));
            let to_address = types::txout_object_address(match_output);

            inscription.offset = new_sat_point.offset;

            object::transfer_extend(inscription_obj, to_address);
            vector::push_back(&mut new_sat_points, new_sat_point);
           
            j = j + 1;
        };

        new_sat_points
    }

    /// Match UTXO, via SatPoint offset, generate new SatPoint, UTXO spent follows "First in First out"
    fun match_utxo_and_generate_sat_point(offset: u64, seal_object_id: ObjectID, tx: &Transaction, input_utxo_values: vector<u64>, input_index: u64): (bool, SatPoint){
        let txoutput = types::tx_output(tx);
        
        let idx = 0;
        let input_utxo_value_accumulator = 0;
        while(idx < input_index){
            let utxo_value = *vector::borrow(&input_utxo_values, idx);
            input_utxo_value_accumulator = input_utxo_value_accumulator + utxo_value;

            idx = idx + 1;
        };
        input_utxo_value_accumulator = input_utxo_value_accumulator + offset;

        let idx = 0;
        let output_len = vector::length(txoutput);
        let output_utxo_value_accumulator = 0;
        let new_output_index = 0;
        let new_offset = 0;
        while(idx < output_len){
            let txout = vector::borrow(txoutput, idx);
            let output_value = types::txout_value(txout);
            output_utxo_value_accumulator = output_utxo_value_accumulator + output_value;

            if(output_utxo_value_accumulator > input_utxo_value_accumulator) {
                new_output_index = idx;
                new_offset = output_value - (output_utxo_value_accumulator - input_utxo_value_accumulator);

                break
            };

            idx = idx + 1;
        };

        // match utxo output
        if(idx < output_len){
            let new_sat_point = new_sat_point((new_output_index as u32), new_offset, seal_object_id);
            (true, new_sat_point)
        }else {
            // Paid to miners as transaction fees
            let new_offset = input_utxo_value_accumulator - output_utxo_value_accumulator;
            let new_sat_point = new_sat_point((input_index as u32), new_offset, seal_object_id);
            (false, new_sat_point)
        }
    }

    /// Match Coinbase, via SatPoint offset, generate new SatPoint
    fun match_coinbase_and_generate_sat_point(flotsam_index: u64, tx: &Transaction, flotsams: vector<Flotsam>, block_height: u64): SatPoint{
        let txoutput = types::tx_output(tx);

        let idx = 0;
        let reward_value_accumulator = 0;
        let subsidy = subsidy_by_height(block_height);
        reward_value_accumulator = reward_value_accumulator + subsidy;
        while(idx <= flotsam_index){
            let flotsam = *vector::borrow(&flotsams, idx);
            reward_value_accumulator = reward_value_accumulator + flotsam.offset;

            idx = idx + 1;
        };

        let idx = 0;
        let output_len = vector::length(txoutput);
        let output_utxo_value_accumulator = 0;
        let new_output_index = 0;
        let new_offset = 0;
        while(idx < output_len){
            let txout = vector::borrow(txoutput, idx);
            let output_value = types::txout_value(txout);
            output_utxo_value_accumulator = output_utxo_value_accumulator + output_value;

            if(output_utxo_value_accumulator > reward_value_accumulator) {
                new_output_index = idx;
                new_offset = output_value - (output_utxo_value_accumulator - reward_value_accumulator);

                break
            };

            idx = idx + 1;
        };

        let flatsam = vector::borrow(&flotsams, flotsam_index);
        let new_sat_point = new_sat_point((new_output_index as u32), new_offset, flatsam.object_id);
        new_sat_point
    }


    public(friend) fun process_transaction(tx: &Transaction, input_utxo_values: vector<u64>): vector<SatPoint>{
        let sat_points = vector::empty();

        let inscriptions = from_transaction(tx, option::some(input_utxo_values));
        let inscriptions_len = vector::length(&inscriptions);
        if(inscriptions_len == 0){
            vector::destroy_empty(inscriptions);
            return sat_points
        };

        let tx_outputs = types::tx_output(tx);
        let output_len = vector::length(tx_outputs);

        // Ord has three mode for inscribe: SameSat,SeparateOutputs,SharedOutput:
        // SameSat and SharedOutput have only one output
        // When SeparateOutputs is used, the number of output and inscription is consistent.
        // https://github.com/ordinals/ord/blob/26fcf05a738e68ef8c9c18fcc0997ccf931d6f41/src/wallet/batch/plan.rs#L270-L307
        let is_separate_outputs = output_len == inscriptions_len;
        let idx = 0;
        // reverse inscriptions and pop from the end
        vector::reverse(&mut inscriptions);
        while(idx < inscriptions_len){
            let output_index = if(is_separate_outputs){
                idx
            }else{
                0  
            };

            let output = vector::borrow(tx_outputs, output_index);
            let to_address = types::txout_object_address(output);

            let inscription = vector::pop_back(&mut inscriptions);
            let offset = if(is_separate_outputs){
                0
            }else{
                inscription.offset
            };

            let inscription_obj = create_obj(inscription);
            let object_id = object::id(&inscription_obj);
            object::transfer_extend(inscription_obj, to_address);

            let new_sat_point = new_sat_point((output_index as u32), offset, object_id);
            vector::push_back(&mut sat_points, new_sat_point);

            idx = idx + 1;
        };
        vector::destroy_empty(inscriptions);
        sat_points
    }
 
    fun validate_inscription_records(tx_id: address, input_index: u64, record: vector<InscriptionRecord>): vector<InscriptionRecord>{
        let len = vector::length(&record);
        let idx = 0;
        let valid_records = vector::empty();
        while(idx < len){
            let record = *vector::borrow(&mut record, idx);
            if(!record.duplicate_field && !record.incomplete_field && !record.unrecognized_even_field){
                vector::push_back(&mut valid_records, record);
            }else{
               event::emit(InvalidInscriptionEvent{
                   txid: tx_id,
                   input_index,
                   record,
               });
            };
            idx = idx + 1;
        };
        valid_records
    } 

    public fun txid(self: &Inscription): address{
        self.txid
    }

    public fun index(self: &Inscription): u32{
        self.index
    }

    public fun offset(self: &Inscription): u64{
        self.offset
    }

    public fun body(self: &Inscription): vector<u8>{
        self.body
    }

    public fun content_encoding(self: &Inscription): Option<String>{
        self.content_encoding
    }

    public fun content_type(self: &Inscription): Option<String>{
        self.content_type
    }

    public fun metadata(self: &Inscription): vector<u8>{
        self.metadata
    }

    public fun metaprotocol(self: &Inscription): Option<String>{
        self.metaprotocol
    }

    public fun parents(self: &Inscription): vector<ObjectID>{
        self.parents
    }

    public fun pointer(self: &Inscription): Option<u64>{
        self.pointer
    }

    fun drop(self: Inscription){
        let Inscription{
            txid: _,
            index: _,
            offset: _,
            sequence_number: _,
            inscription_number: _,
            is_curse: _,
            body: _,
            content_encoding: _,
            content_type: _,
            metadata: _,
            metaprotocol: _,
            parents: _,
            pointer: _,
            rune: _,
        } = self;
    }

    public fun inscription_id_txid(self: &InscriptionID): address {
        self.txid
    }

    public fun inscription_id_index(self: &InscriptionID): u32 {
        self.index
    }

    // ===== SatPoint ========== //

    // === SatPoint ===
    public fun new_sat_point(output_index: u32, offset: u64, object_id: ObjectID) : SatPoint {
        SatPoint{
            output_index,
            offset,
            object_id
        }
    }

    public fun unpack_sat_point(sat_point: SatPoint) : (u32, u64, ObjectID) {
        let SatPoint{output_index, offset, object_id} = sat_point;
        (output_index, offset, object_id)
    }

    /// Get the SatPoint's object_id
    public fun sat_point_object_id(sat_point: &SatPoint): ObjectID {
        sat_point.object_id
    }

    /// Get the SatPoint's offset
    public fun sat_point_offset(sat_point: &SatPoint): u64 {
        sat_point.offset
    }

    /// Get the SatPoint's output_index
    public fun sat_point_output_index(sat_point: &SatPoint): u32 {
        sat_point.output_index
    }


    // === Flotsam ===
    public fun new_flotsam(output_index: u32, offset: u64, object_id: ObjectID) : Flotsam {
        Flotsam{
            output_index,
            offset,
            object_id
        }
    }

    public fun unpack_flotsam(flotsam: Flotsam) : (u32, u64, ObjectID) {
        let Flotsam{output_index, offset, object_id} = flotsam;
        (output_index, offset, object_id)
    }

    // ==== InscriptionRecord ==== //

    fun unpack_record(record: InscriptionRecord): 
    (vector<u8>, Option<String>, Option<String>, vector<u8>, Option<String>, vector<InscriptionID>, Option<u64>){
        let InscriptionRecord{
            body,
            content_encoding,
            content_type,
            duplicate_field: _,
            incomplete_field: _,
            metadata,
            metaprotocol,
            parents,
            pointer,
            unrecognized_even_field: _,
            rune: _,
        } = record;
        (body, content_encoding, content_type, metadata, metaprotocol, parents, pointer)
    }

    fun from_transaction(tx: &Transaction, input_utxo_values: Option<vector<u64>>): vector<Inscription>{
        let inscription_store = borrow_mut_inscription_store();
        let tx_id = types::tx_id(tx);
        let inscriptions = vector::empty();
        let inputs = types::tx_input(tx);
        let len = vector::length(inputs);
        let input_idx = 0;
        let index_counter = 0;
        let next_offset :u64 = 0;
        while(input_idx < len){
            let input = vector::borrow(inputs, input_idx);
            let witness = types::txin_witness(input);
            let input_value = if(option::is_some(&input_utxo_values)){
                *vector::borrow(option::borrow(&input_utxo_values), input_idx)
            } else {
                0
            };

            let inscription_records_from_witness = parse_inscription_from_witness(witness);
            let inscription_records_len = vector::length(&inscription_records_from_witness);
            let j = 0;

            while(j < inscription_records_len){
                let inscription = vector::borrow(&inscription_records_from_witness, j);
                let record = inscription.payload;
                let pointer = *option::borrow_with_default(&record.pointer, &0u64);
                if(pointer >= input_value) {
                    pointer = 0;
                };
                let offset = next_offset + pointer;

                // Handle curse inscription
                let curse = handle_curse_inscription(inscription);
                let is_curse = if(option::is_some(&curse)) {true} else {false};
                let inscription_number = if(is_curse) {
                    let number: u32 = inscription_store.cursed_inscription_count;
                    inscription_store.cursed_inscription_count = inscription_store.cursed_inscription_count + 1;
                    (number + 1)
                } else {
                    let number: u32 = inscription_store.blessed_inscription_count;
                    inscription_store.blessed_inscription_count = inscription_store.blessed_inscription_count + 1;
                    number
                };
                let sequence_number = inscription_store.next_sequence_number;
                inscription_store.next_sequence_number = inscription_store.next_sequence_number + 1;
                let inscription = record_to_inscription(tx_id, (index_counter as u32), offset, record, is_curse, inscription_number, sequence_number);
                vector::push_back(&mut inscriptions, inscription);
                index_counter = index_counter + 1;
                j = j + 1;
            };
            next_offset = next_offset + input_value;
            input_idx = input_idx + 1;
        };
        inscriptions
    }

    fun from_transaction_bytes(transaction_bytes: vector<u8>): vector<Inscription>{
        let transaction = bcs::from_bytes<Transaction>(transaction_bytes);
        from_transaction(&transaction, option::none())
    }

    native fun parse_inscription_from_witness(witness: &Witness): vector<Envelope<InscriptionRecord>>;

    /// Block Rewards
    public fun subsidy_by_height(height: u64): u64 {
        let epoch = (height as u32)/ SUBSIDY_HALVING_INTERVAL;
        if(epoch < FIRST_POST_SUBSIDY_EPOCH) {
            (50 * COIN_VALUE) >> (epoch as u8)
        } else {
            0
        }
    }

    fun handle_curse_inscription(inscription: &Envelope<InscriptionRecord>) : option::Option<vector<u8>> {
        let curse = if(inscription.payload.unrecognized_even_field) {
            option::some(CURSE_UNRECOGNIZED_EVEN_FIELD)
        } else if(inscription.payload.duplicate_field) {
            option::some(CURSE_DUPLICATE_FIELD)
        } else if(inscription.payload.incomplete_field) {
            option::some(CURSE_INCOMPLETE_FIELD)
        } else if(inscription.input != 0) {
            option::some(CURSE_NOT_IN_FIRST_INPUT)
        } else if(inscription.offset != 0) {
            option::some(CURSE_NOT_AT_OFFSET_ZERO)
        } else if(option::is_some(&inscription.payload.pointer)) {
            option::some(CURSE_POINTER)
        } else if(inscription.pushnum) {
            option::some(CURSE_PUSHNUM)
        } else if(inscription.stutter) {
            option::some(CURSE_STUTTER)
            // The contract has temporarily skipped the reinscription curse flag processing and
            // needs to rely on scanning all SatPoint
            // TODO handle reinscription curse and curse vindicated
            // else if  {
            //         option::some(CURSE_REINSCRIPTION)
            //     }
        }else {
            option::none()
        };
        curse
    }

    // ===== permenent area ========== //
    #[private_generics(S)]
    public fun add_permanent_state<S: store>(inscription: &mut Object<Inscription>, state: S){
        if(object::contains_field(inscription, PERMANENT_AREA)){
            let bag = object::borrow_mut_field(inscription, PERMANENT_AREA);
            let name = type_info::type_name<S>();
            bag::add(bag, name, state);
        }else{
            let bag = bag::new();
            let name = type_info::type_name<S>();
            bag::add(&mut bag, name, state);
            object::add_field(inscription, PERMANENT_AREA, bag);
        }
    }

    public fun contains_permanent_state<S: store>(inscription: &Object<Inscription>) : bool {
        if(object::contains_field(inscription, PERMANENT_AREA)){
            let bag = object::borrow_field(inscription, PERMANENT_AREA);
            let name = type_info::type_name<S>();
            bag::contains(bag, name)
        }else{
            false
        }
    }

    public fun borrow_permanent_state<S: store>(inscription: &Object<Inscription>) : &S {
        let bag = object::borrow_field(inscription, PERMANENT_AREA);
        let name = type_info::type_name<S>();
        bag::borrow(bag, name)
    }

    #[private_generics(S)]
    public fun borrow_mut_permanent_state<S: store>(inscription: &mut Object<Inscription>) : &mut S {
        let bag = object::borrow_mut_field(inscription, PERMANENT_AREA);
        let name = type_info::type_name<S>();
        bag::borrow_mut(bag, name)
    }

    #[private_generics(S)]
    public fun remove_permanent_state<S: store>(inscription: &mut Object<Inscription>) : S {
        let bag = object::borrow_mut_field(inscription, PERMANENT_AREA);
        let name = type_info::type_name<S>();
        bag::remove(bag, name)
    }

    /// Destroy permanent area if it's empty. Aborts if it's not empty.
    public fun destroy_permanent_area(inscription: &mut Object<Inscription>){
        if (object::contains_field(inscription, PERMANENT_AREA)) {
            let bag = object::remove_field(inscription, PERMANENT_AREA);
            bag::destroy_empty(bag);
        }
    }


    // ==== Temporary Area ===

    #[private_generics(S)]
    public fun add_temp_state<S: store + drop>(inscription: &mut Object<Inscription>, state: S){
        if(object::contains_field(inscription, TEMPORARY_AREA)){
            let bag = object::borrow_mut_field(inscription, TEMPORARY_AREA);
            let name = type_info::type_name<S>();
            bag::add_dropable(bag, name, state);
        }else{
            let bag = bag::new_dropable();
            let name = type_info::type_name<S>();
            bag::add_dropable(&mut bag, name, state);
            object::add_field(inscription, TEMPORARY_AREA, bag);
        }
    }

    public fun contains_temp_state<S: store + drop>(inscription: &Object<Inscription>) : bool {
        if(object::contains_field(inscription, TEMPORARY_AREA)){
            let bag = object::borrow_field(inscription, TEMPORARY_AREA);
            let name = type_info::type_name<S>();
            bag::contains(bag, name)
        }else{
            false
        }
    }

    public fun borrow_temp_state<S: store + drop>(inscription: &Object<Inscription>) : &S {
        let bag = object::borrow_field(inscription, TEMPORARY_AREA);
        let name = type_info::type_name<S>();
        bag::borrow(bag, name)
    }

    #[private_generics(S)]
    public fun borrow_mut_temp_state<S: store + drop>(inscription: &mut Object<Inscription>) : &mut S {
        let bag = object::borrow_mut_field(inscription, TEMPORARY_AREA);
        let name = type_info::type_name<S>();
        bag::borrow_mut(bag, name)
    }

    #[private_generics(S)]
    public fun remove_temp_state<S: store + drop>(inscription: &mut Object<Inscription>) : S {
        let bag = object::borrow_mut_field(inscription, TEMPORARY_AREA);
        let name = type_info::type_name<S>();
        bag::remove(bag, name)
    }

    /// Drop the bag, whether it's empty or not
    public(friend) fun drop_temp_area(inscription: &mut Object<Inscription>){
        if (object::contains_field(inscription, TEMPORARY_AREA)) {
            let bag = object::remove_field(inscription, TEMPORARY_AREA);
            bag::drop(bag);
        }
    }

    // ==== Inscription Metaprotocol Validity ==== //

    #[private_generics(T)]
    /// Seal the metaprotocol validity for the given inscription_id.
    public fun seal_metaprotocol_validity<T>(inscription_id: InscriptionID, is_valid: bool, invalid_reason: Option<String>) {
        let store_obj_id = object::named_object_id<InscriptionStore>();
        let store_obj = object::borrow_mut_object_shared<InscriptionStore>(store_obj_id);

        let inscription_object_id = derive_inscription_id(inscription_id);
        let inscription_obj = object::borrow_mut_object_field<InscriptionStore, Inscription>(store_obj, inscription_object_id);

        let protocol_type = type_info::type_name<T>();
        let validity = MetaprotocolValidity {
            protocol_type,
            is_valid,
            invalid_reason,
        };

        object::upsert_field(inscription_obj, METAPROTOCOL_VALIDITY, validity);
    }

    /// Returns true if Inscription `object` contains metaprotocol validity
    public fun exists_metaprotocol_validity(inscription_id: InscriptionID): bool{
        let store_obj_id = object::named_object_id<InscriptionStore>();
        let store_obj = object::borrow_mut_object_shared<InscriptionStore>(store_obj_id);

        let inscription_object_id = derive_inscription_id(inscription_id);
        let exists = object::contains_object_field<InscriptionStore, Inscription>(store_obj, inscription_object_id);
        if (!exists) {
            return false
        };

        let inscription_obj = object::borrow_mut_object_field<InscriptionStore, Inscription>(store_obj, inscription_object_id);
        object::contains_field(inscription_obj, METAPROTOCOL_VALIDITY)
    }

    /// Borrow the metaprotocol validity for the given inscription_id.
    public fun borrow_metaprotocol_validity(inscription_id: InscriptionID): &MetaprotocolValidity {
        let store_obj_id = object::named_object_id<InscriptionStore>();
        let store_obj = object::borrow_mut_object_shared<InscriptionStore>(store_obj_id);

        let inscription_object_id = derive_inscription_id(inscription_id);
        let inscription_obj = object::borrow_mut_object_field<InscriptionStore, Inscription>(store_obj, inscription_object_id);

        object::borrow_field(inscription_obj, METAPROTOCOL_VALIDITY)
    }

    /// Check the MetaprotocolValidity's protocol_type whether match
    public fun metaprotocol_validity_protocol_match<T>(validity: &MetaprotocolValidity): bool {
        let protocol_type = type_info::type_name<T>();
        protocol_type == validity.protocol_type
    }

    /// Get the MetaprotocolValidity's protocol_type
    public fun metaprotocol_validity_protocol_type(validity: &MetaprotocolValidity): String {
        validity.protocol_type
    }

    /// Get the MetaprotocolValidity's is_valid
    public fun metaprotocol_validity_is_valid(validity: &MetaprotocolValidity): bool {
        validity.is_valid
    }

    /// Get the MetaprotocolValidity's invalid_reason
    public fun metaprotocol_validity_invalid_reason(validity: &MetaprotocolValidity): Option<String> {
        validity.invalid_reason
    }

    #[test_only]
    public fun init_for_test(_genesis_account: &signer){
        genesis_init(_genesis_account);
    }

    #[test_only]
    public fun drop_temp_area_for_test(inscription: &mut Object<Inscription>) {
        drop_temp_area(inscription);
    }

    #[test_only]
    public fun new_inscription_object_for_test(
        txid: address,
        index: u32,
        offset: u64,
        body: vector<u8>,
        content_encoding: Option<String>,
        content_type: Option<String>,
        metadata: vector<u8>,
        metaprotocol: Option<String>,
        parents: vector<ObjectID>,
        pointer: Option<u64>,
    ): Object<Inscription> {
        let inscription = Inscription {
            txid,
            index,
            offset,
            sequence_number: 0,
            inscription_number: 0,
            is_curse: false,
            body,
            content_encoding,
            content_type,
            metadata,
            metaprotocol,
            parents,
            pointer,
            rune: option::none(),
        };

        object::new(inscription)
    }

    #[test_only]
    public fun drop_inscription_object_for_test(inscription: Object<Inscription>) {
        let inscription = object::remove(inscription);
        let Inscription { 
            txid: _, 
            index: _,
            offset: _,
            sequence_number: _,
            inscription_number: _,
            is_curse: _,
            body: _,
            content_encoding: _,
            content_type: _,
            metadata: _,
            metaprotocol: _,
            parents: _,
            pointer: _,
            rune: _,
        } = inscription;
    }

    #[test_only]
    struct PermanentState has store {
        value: u64,
    }

    #[test]
    fun test_permanent_state(){
        // genesis_init();
        let txid = @0x77dfc2fe598419b00641c296181a96cf16943697f573480b023b77cce82ada21;
        let inscription_obj = new_inscription_object_for_test(
            txid,
            0,
            0,
            vector[],
            option::none(),
            option::none(),
            vector[],
            option::none(),
            vector[],
            option::none(),
        );
        add_permanent_state(&mut inscription_obj, PermanentState{value: 10});
        assert!(contains_permanent_state<PermanentState>(&inscription_obj), 1);
        assert!(borrow_permanent_state<PermanentState>(&inscription_obj).value == 10, 2);
        {
            let state = borrow_mut_permanent_state<PermanentState>(&mut inscription_obj);
            state.value = 20;
        };
        let state = remove_permanent_state<PermanentState>(&mut inscription_obj);
        assert!(state.value == 20, 1);
        assert!(!contains_permanent_state<PermanentState>(&inscription_obj), 3);

        let PermanentState { value: _ } = state;
        destroy_permanent_area(&mut inscription_obj);
        drop_inscription_object_for_test(inscription_obj);
    }

    #[test_only]
    struct TempState has store, copy, drop {
        value: u64,
    }

    #[test]
    fun test_temp_state(){
        // genesis_init();
        let txid = @0x77dfc2fe598419b00641c296181a96cf16943697f573480b023b77cce82ada21;
        let inscription_obj = new_inscription_object_for_test(
            txid,
            0,
            0,
            vector[],
            option::none(),
            option::none(),
            vector[],
            option::none(),
            vector[],
            option::none(),
        );
        add_temp_state(&mut inscription_obj, TempState{value: 10});
        assert!(contains_temp_state<TempState>(&inscription_obj), 1);
        assert!(borrow_temp_state<TempState>(&inscription_obj).value == 10, 2);
        {
            let state = borrow_mut_temp_state<TempState>(&mut inscription_obj);
            state.value = 20;
        };
        let state = remove_temp_state<TempState>(&mut inscription_obj);
        assert!(state.value == 20, 1);
        assert!(!contains_temp_state<TempState>(&inscription_obj), 3);

        drop_temp_area(&mut inscription_obj);
        drop_inscription_object_for_test(inscription_obj);
    }

    #[test_only]
    fun mock_inscription_transferring_along_utxo(inscription_obj: Object<Inscription>, to: address) {
        drop_temp_area(&mut inscription_obj);
        object::transfer_extend(inscription_obj, to);
    }

    // If the inscription is transferred, the permanent area will be kept and the temporary area will be dropped.
    #[test]
    fun test_transfer() {
        let txid = @0x77dfc2fe598419b00641c296181a96cf16943697f573480b023b77cce82ada21;
        let inscription_obj = new_inscription_object_for_test(
            txid,
            0,
            0,
            vector[],
            option::none(),
            option::none(),
            vector[],
            option::none(),
            vector[],
            option::none(),
        );

        add_temp_state(&mut inscription_obj, TempState{value: 10});
        add_permanent_state(&mut inscription_obj, PermanentState{value: 10});
        let object_id = object::id(&inscription_obj);

        let to_address = @0x42;
        {
            mock_inscription_transferring_along_utxo(inscription_obj, to_address);
        };

        let inscription_obj = object::borrow_object<Inscription>(object_id);
        assert!(!contains_temp_state<TempState>(inscription_obj), 1);
        assert!(contains_permanent_state<PermanentState>(inscription_obj), 2);
    }
 

    #[test_only]
    struct TestProtocol has key {}


    #[test_only]
    public fun new_inscription_for_test(
        txid: address,
        index: u32,
        offset: u64,
        body: vector<u8>,
        content_encoding: Option<String>,
        content_type: Option<String>,
        metadata: vector<u8>,
        metaprotocol: Option<String>,
        parents: vector<ObjectID>,
        pointer: Option<u64>,
    ): Inscription {
        Inscription {
            txid,
            index,
            offset,
            sequence_number: 0,
            inscription_number: 0,
            is_curse: false,
            body,
            content_encoding,
            content_type,
            metadata,
            metaprotocol,
            parents,
            pointer,
            rune: option::none(),
        }
    }

    #[test_only]
    public fun setup_inscription_for_test(genesis_account: &signer) : (address, InscriptionID) {
        genesis_init(genesis_account);

        // prepare test inscription
        let test_address = @0x5416690eaaf671031dc609ff8d36766d2eb91ca44f04c85c27628db330f40fd1;
        let test_txid = @0x21da2ae8cc773b020b4873f597369416cf961a1896c24106b0198459fec2df77;
        let test_inscription_id = new_inscription_id(test_txid, 0);

        let content_type = b"application/wasm";
        let body = x"0061736d0100000001080260017f00600000020f0107636f6e736f6c65036c6f670000030201010503010001071702066d656d6f727902000a68656c6c6f576f726c6400010a08010600410010000b0b14010041000b0e48656c6c6f2c20576f726c642100";

        let test_inscription = new_inscription_for_test(
            test_txid,
            0,
            0,
            body,
            option::none(),
            option::some(string::utf8(content_type)),
            vector[],
            option::none(),
            vector[],
            option::none(),
        );

        let test_inscription_obj = create_obj(test_inscription);
        object::transfer_extend(test_inscription_obj, test_address);

        (test_address, test_inscription_id)
    }

    #[test(genesis_account=@0x4)]
    fun test_metaprotocol_validity(genesis_account: &signer){
        // prepare test inscription
        let (_test_address, test_inscription_id) = setup_inscription_for_test(genesis_account);

        // Check whether exists metaprotocol_validity
        let is_exists = exists_metaprotocol_validity(test_inscription_id);
        assert!(!is_exists, 1);

        // seal TestProtocol valid to test_inscription_id
        seal_metaprotocol_validity<TestProtocol>(test_inscription_id, true, option::none());

        // Check whether exists metaprotocol_validity
        let is_exists = exists_metaprotocol_validity(test_inscription_id);
        assert!(is_exists, 1);

        // borrow metaprotocol validity from test_inscription_id
        let metaprotocol_validity = borrow_metaprotocol_validity(test_inscription_id);
        let is_valid = metaprotocol_validity_is_valid(metaprotocol_validity);
        assert!(is_valid, 2);

        // seal TestProtocol not valid to test_inscription_id
        let test_invalid_reason = string::utf8(b"Claimed first by another");
        seal_metaprotocol_validity<TestProtocol>(test_inscription_id, false, option::some(test_invalid_reason));

        // borrow metaprotocol validity from test_inscription_id
        let metaprotocol_validity = borrow_metaprotocol_validity(test_inscription_id);

        let is_valid = metaprotocol_validity_is_valid(metaprotocol_validity);
        assert!(!is_valid, 31);

        let invalid_reason_option = metaprotocol_validity_invalid_reason(metaprotocol_validity);
        let invalid_reason = option::borrow(&invalid_reason_option);
        assert!(invalid_reason == &test_invalid_reason, 4);
    }

    #[test]
    fun test_parse_inscription_id_ok(){
        let inscription_id_str = std::string::utf8(b"6f55475ce65054aa8371d618d217da8c9a764cecdaf4debcbce8d6312fe6b4d8i0");
        let inscription_id_option = parse_inscription_id(&inscription_id_str);
        assert!(option::is_some(&inscription_id_option), 1);
        let inscription_id = option::destroy_some(inscription_id_option);
        assert!(inscription_id_str == inscription_id_to_string(&inscription_id), 2);
    }

    #[test]
    fun test_parse_inscription_id_fail_with_invalid_txid_str(){
        let inscription_id_str = std::string::utf8(x"E4BDA0E5A5BD6930");
        let inscription_id_option = parse_inscription_id(&inscription_id_str);
        assert!(option::is_none(&inscription_id_option), 1);
    }

    #[test]
    fun test_parse_inscription_id_fail_with_invalid_txid_address(){
        let inscription_id_str = std::string::utf8(b"6x55475ce65054aa8371d618d217da8c9a764cecdaf4debcbce8d6312fe6b4d8i0");
        let inscription_id_option = parse_inscription_id(&inscription_id_str);
        assert!(option::is_none(&inscription_id_option), 1);
    }

    #[test]
    fun test_parse_inscription_id_fail_with_without_i(){
        let inscription_id_str = std::string::utf8(b"6f55475ce65054aa8371d618d217da8c9a764cecdaf4debcbce8d6312fe6b4d8");
        let inscription_id_option = parse_inscription_id(&inscription_id_str);
        assert!(option::is_none(&inscription_id_option), 1);
    }

    #[test]
    fun test_parse_inscription_id_fail_with_invalid_index(){
        let inscription_id_str = std::string::utf8(b"6f55475ce65054aa8371d618d217da8c9a764cecdaf4debcbce8d6312fe6b4d8ix");
        let inscription_id_option = parse_inscription_id(&inscription_id_str);
        assert!(option::is_none(&inscription_id_option), 1);
    }
}<|MERGE_RESOLUTION|>--- conflicted
+++ resolved
@@ -20,7 +20,7 @@
     use bitcoin_move::types::{Self, Witness, Transaction};
     use bitcoin_move::utxo::{Self, UTXO};
     use bitcoin_move::bitcoin_hash;
-    
+
     friend bitcoin_move::genesis;
     friend bitcoin_move::bitcoin;
 
@@ -31,7 +31,7 @@
 
     const PERMANENT_AREA: vector<u8> = b"permanent_area";
     const TEMPORARY_AREA: vector<u8> = b"temporary_area";
-    
+
     const METAPROTOCOL_VALIDITY: vector<u8> = b"metaprotocol_validity";
 
     /// How many satoshis are in "one bitcoin".
@@ -293,7 +293,7 @@
         let object = object::add_object_field_with_id(store_obj, id, inscription);
         object
     }
-    
+
     fun parse_json_body(record: &InscriptionRecord) : SimpleMap<String,String> {
         if (vector::is_empty(&record.body) || option::is_none(&record.content_type)) {
             return simple_map::new()
@@ -344,7 +344,7 @@
             let seal_object_id = *vector::borrow(&mut seals, j);
             let (origin_owner, inscription_obj) = object::take_object_extend<Inscription>(seal_object_id);
             let inscription = object::borrow_mut(&mut inscription_obj);
-            
+
 
             let (is_match, new_sat_point) = match_utxo_and_generate_sat_point(inscription.offset, seal_object_id, tx, input_utxo_values, input_index);
             if(is_match){
@@ -354,17 +354,11 @@
                 let to_address = types::txout_object_address(match_output);
                 inscription.offset = new_sat_point.offset;
 
-<<<<<<< HEAD
-=======
-                // The curse inscription is processed in the data import processing,
-                // and there is no need to process the curse inscription in the contract
-                
->>>>>>> 60051cc3
                 // drop the temporary area if inscription is transferred.
                 drop_temp_area(&mut inscription_obj);
                 object::transfer_extend(inscription_obj, to_address);
                 vector::push_back(&mut new_sat_points, new_sat_point);
-               
+
             } else {
                 let flotsam = new_flotsam(new_sat_point.output_index, new_sat_point.offset, new_sat_point.object_id);
                 vector::push_back(&mut flotsams, flotsam);
@@ -403,7 +397,7 @@
 
             object::transfer_extend(inscription_obj, to_address);
             vector::push_back(&mut new_sat_points, new_sat_point);
-           
+
             j = j + 1;
         };
 
@@ -413,7 +407,7 @@
     /// Match UTXO, via SatPoint offset, generate new SatPoint, UTXO spent follows "First in First out"
     fun match_utxo_and_generate_sat_point(offset: u64, seal_object_id: ObjectID, tx: &Transaction, input_utxo_values: vector<u64>, input_index: u64): (bool, SatPoint){
         let txoutput = types::tx_output(tx);
-        
+
         let idx = 0;
         let input_utxo_value_accumulator = 0;
         while(idx < input_index){
@@ -522,7 +516,7 @@
             let output_index = if(is_separate_outputs){
                 idx
             }else{
-                0  
+                0
             };
 
             let output = vector::borrow(tx_outputs, output_index);
@@ -547,7 +541,7 @@
         vector::destroy_empty(inscriptions);
         sat_points
     }
- 
+
     fun validate_inscription_records(tx_id: address, input_index: u64, record: vector<InscriptionRecord>): vector<InscriptionRecord>{
         let len = vector::length(&record);
         let idx = 0;
@@ -557,16 +551,16 @@
             if(!record.duplicate_field && !record.incomplete_field && !record.unrecognized_even_field){
                 vector::push_back(&mut valid_records, record);
             }else{
-               event::emit(InvalidInscriptionEvent{
-                   txid: tx_id,
-                   input_index,
-                   record,
-               });
+                event::emit(InvalidInscriptionEvent{
+                    txid: tx_id,
+                    input_index,
+                    record,
+                });
             };
             idx = idx + 1;
         };
         valid_records
-    } 
+    }
 
     public fun txid(self: &Inscription): address{
         self.txid
@@ -683,7 +677,7 @@
 
     // ==== InscriptionRecord ==== //
 
-    fun unpack_record(record: InscriptionRecord): 
+    fun unpack_record(record: InscriptionRecord):
     (vector<u8>, Option<String>, Option<String>, vector<u8>, Option<String>, vector<InscriptionID>, Option<u64>){
         let InscriptionRecord{
             body,
@@ -1025,8 +1019,8 @@
     #[test_only]
     public fun drop_inscription_object_for_test(inscription: Object<Inscription>) {
         let inscription = object::remove(inscription);
-        let Inscription { 
-            txid: _, 
+        let Inscription {
+            txid: _,
             index: _,
             offset: _,
             sequence_number: _,
@@ -1152,7 +1146,7 @@
         assert!(!contains_temp_state<TempState>(inscription_obj), 1);
         assert!(contains_permanent_state<PermanentState>(inscription_obj), 2);
     }
- 
+
 
     #[test_only]
     struct TestProtocol has key {}
