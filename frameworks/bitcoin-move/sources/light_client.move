// Copyright (c) RoochNetwork
// SPDX-License-Identifier: Apache-2.0

module bitcoin_move::light_client{
    use std::option::{Self, Option};
    use std::vector;
    use std::string::{String};
<<<<<<< HEAD
    use moveos_std::object::ObjectID;
=======
    use moveos_std::simple_map;
>>>>>>> 29a394d7
    use moveos_std::type_info;
    use moveos_std::table::{Self, Table};
    use moveos_std::bcs;
    use moveos_std::object::{Self, Object};
    use moveos_std::table_vec::{Self, TableVec};
    use moveos_std::simple_multimap;
    use moveos_std::signer;
    use rooch_framework::timestamp;
    use bitcoin_move::types::{Self, Block, Header, Transaction, OutPoint};
    use bitcoin_move::ord::{Self, Inscription, bind_multichain_address};
    use bitcoin_move::utxo::{Self, UTXOSeal};
    

    friend bitcoin_move::genesis;

    const ErrorBlockNotFound:u64 = 1;
    const ErrorBlockAlreadyProcessed:u64 = 2;

    struct TxProgressErrorLogEvent has copy, drop{
        txid: address,
        message: String,
    }

    struct BitcoinBlockStore has key{
        latest_block_height: Option<u64>,
        /// block hash -> block header
        blocks: Table<address, Header>,
        /// block height -> block hash
        height_to_hash: Table<u64, address>,
        /// block hash -> block height
        hash_to_height: Table<address, u64>,
        /// tx id -> tx
        txs: Table<address, Transaction>,
        /// tx id list, we can use this to scan txs
        tx_ids: TableVec<address>,
    }

    public(friend) fun genesis_init(_genesis_account: &signer){
        let btc_block_store = BitcoinBlockStore{
            latest_block_height: option::none(),
            blocks: table::new(),
            height_to_hash: table::new(),
            hash_to_height: table::new(),
            txs: table::new(),
            tx_ids: table_vec::new(),
        };
        let obj = object::new_named_object(btc_block_store);
        object::to_shared(obj);
    }

    fun process_block(btc_block_store_obj: &mut Object<BitcoinBlockStore>, block_height: u64, block_hash: address, block_bytes: vector<u8>):u32{
        
        let btc_block_store = object::borrow_mut(btc_block_store_obj);
        //already processed
        assert!(!table::contains(&btc_block_store.hash_to_height, block_hash), ErrorBlockAlreadyProcessed);

        let block = bcs::from_bytes<Block>(block_bytes);
        validate_block(btc_block_store, block_height, block_hash, &block);
        process_txs(btc_block_store, &block); 
        let block_header = types::header(&block);

        if(table::contains(&btc_block_store.height_to_hash, block_height)){
            //TODO handle reorg
        };
        let time = types::time(block_header);
        table::add(&mut btc_block_store.height_to_hash, block_height, block_hash);
        table::add(&mut btc_block_store.hash_to_height, block_hash, block_height);
        table::add(&mut btc_block_store.blocks, block_hash, *block_header);
        btc_block_store.latest_block_height = option::some(block_height);
        time 
    }

    fun validate_block(_btc_block_store: &BitcoinBlockStore, _block_height: u64, _block_hash: address, _block: &Block){
        //TODO validate the block via bitcoin consensus
        // validate prev block hash
        // validate block hash
        // validate block nonce
        //TODO validate txid
    }

    fun process_txs(btc_block_store: &mut BitcoinBlockStore, block:&Block){
        let txdata = types::txdata(block);
        let idx = 0;
        while(idx < vector::length(txdata)){
            let tx = vector::borrow(txdata, idx);
            process_tx(btc_block_store, tx);
            idx = idx + 1;
        }
    }

    fun process_tx(btc_block_store: &mut BitcoinBlockStore, tx: &Transaction){
        let txid = types::tx_id(tx);
        table::add(&mut btc_block_store.txs, txid, *tx);
        table_vec::push_back(&mut btc_block_store.tx_ids, txid);
    }

    fun process_utxo(tx: &Transaction){
        let txid = types::tx_id(tx);
        let txinput = types::tx_input(tx);

        let previous_outputs = vector::empty();
        vector::for_each(*txinput, |txin| {
            let outpoint = *types::txin_previous_output(&txin);
            vector::push_back(&mut previous_outputs, outpoint);
        });
<<<<<<< HEAD
        let input_utxo_values = vector[];
=======

        // Match utxo, utxo spent follows "First in First out"
        let previous_output_idx = 0;
        let previous_output_next_offset :u64 = 0;
        let previous_output_len = vector::length(&previous_outputs);
        let output_idx = 0;
        let output_len = vector::length(txoutput);
        let output_utxo_mapping = vector[];
        while(output_idx < output_len){
            let input_to_output_mapping = vector[];

            let txout = vector::borrow(txoutput, output_idx);
            let output_value = types::txout_value(txout);

            let utxo_value_accumulator: u64 = 0;
            while(previous_output_idx < previous_output_len){
                let previous_out = vector::borrow(&previous_outputs, previous_output_idx);
                let previous_txid = types::outpoint_txid(previous_out);
                let previous_vout = types::outpoint_vout(previous_out);

                let previous_utxo_value = 0;
                let previous_utxo_avaliable_value = 0;
                if(utxo::exists_utxo(*previous_out)){
                    let previous_utxo = utxo::borrow_utxo(*previous_out);
                    previous_utxo_value = utxo::value(object::borrow(previous_utxo));
                    previous_utxo_avaliable_value = if (previous_utxo_value >= previous_output_next_offset) {
                        previous_utxo_value - previous_output_next_offset
                    } else {
                        0u64
                    };

                    utxo_value_accumulator = utxo_value_accumulator + previous_utxo_avaliable_value;
                } else {
                    //We allow the utxo not exists in the utxo store, because we may not sync the block from genesis
                };

                if (utxo_value_accumulator >= output_value){
                    let previous_output_next_offset_new = if(output_value >= previous_utxo_value) {
                        output_value - (utxo_value_accumulator - previous_utxo_avaliable_value)
                    } else {
                        previous_output_next_offset + output_value
                    };
                    let utxo_range = utxo::new_utxo_range(previous_txid, previous_vout, previous_output_next_offset, previous_output_next_offset_new);
                    vector::push_back(&mut input_to_output_mapping, utxo_range);
                    previous_output_next_offset = previous_output_next_offset_new;

                    break
                } else {
                    if (previous_utxo_avaliable_value > 0){
                        let utxo_range = utxo::new_utxo_range(previous_txid, previous_vout, previous_output_next_offset, previous_utxo_value);
                        vector::push_back(&mut input_to_output_mapping, utxo_range);
                    };
                    // reset previous_output_next_offset
                    previous_output_next_offset = 0;
                };

                previous_output_idx = previous_output_idx + 1;
            };

            vector::push_back(&mut output_utxo_mapping, input_to_output_mapping);
            output_idx = output_idx + 1;
        };

        // Match satpoint mapping for inscription
        let previous_output_to_satpoint_mapping = simple_map::new<OutPoint, vector<SatPoint>>();
>>>>>>> 29a394d7
        vector::for_each(previous_outputs, |output| {
            let utxo_value = if(table::contains(&btc_utxo_store.utxo, output)){
                let utxo = utxo::borrow_utxo(types::outpoint_txid(&output), types::outpoint_vout(&output));
                utxo::value(object::borrow(utxo))
            } else {
                0
            };
            vector::push_back(&mut input_utxo_values, utxo_value);
        });

        let idx = 0;
        let output_seals = simple_multimap::new<u32, UTXOSeal>();
        while(idx < vector::length(txinput)){
            let txin = vector::borrow(txinput, idx);
            let outpoint = *types::txin_previous_output(txin);
            if(table::contains(&btc_utxo_store.utxo, outpoint)){
                let object_id = table::remove(&mut btc_utxo_store.utxo, outpoint);
                let (_owner, utxo_obj) = utxo::take(object_id);
                let seal_points = ord::spend_utxo(&mut utxo_obj, tx, input_utxo_values, idx);

                if(!vector::is_empty(&seal_points)){
                    let protocol = type_info::type_name<Inscription>();
                    let j = 0;
                    let seal_points_len = vector::length(&seal_points);
                    while(j < seal_points_len){
                        let seal_point = vector::pop_back(&mut seal_points);
                        let (output_index, _offset, _object_id) = utxo::unpack_seal_point(seal_point);
                        let utxo_seal = utxo::new_utxo_seal(protocol, seal_point);
                        simple_multimap::add(&mut output_seals, output_index, utxo_seal);
                        j = j + 1;
                    };
                };

<<<<<<< HEAD
=======
            vector::push_back(&mut output_satpoint_mapping, satpoint_mapping);
            idx = idx + 1;
        };
        simple_map::drop(previous_output_to_satpoint_mapping);

        // Spend utxo and update satpoint mapping
        let protocol = type_info::type_name<Inscription>();
        let idx = 0;
        let output_satpoint_mapping_len = vector::length(&output_satpoint_mapping);
        while(idx < output_satpoint_mapping_len) {
            let output_satpoint_mapping_item = vector::borrow(&output_satpoint_mapping, idx);
            let txout = vector::borrow(txoutput, idx);
            let outpoint = types::new_outpoint(txid, (idx as u32));
            vector::for_each(*output_satpoint_mapping_item, |satpoint_mapping_item| {
                let (old_satpoint, new_satpoint) = ord::unpack_satpoint_mapping(&satpoint_mapping_item);
                let seal_out = ord::update_inscription_index(txout, outpoint, old_satpoint, new_satpoint, tx);

                let (output_index, object_id) = utxo::unpack_seal_out(seal_out);
                let utxo_seal = utxo::new_utxo_seal(protocol, object_id);
                simple_multimap::add(&mut output_seals, output_index, utxo_seal);
            });
            idx = idx + 1;
        };
        vector::for_each(previous_outputs, |outpoint| {
            // spent utxo
            if(utxo::exists_utxo(outpoint)) {
                let object_id = utxo::derive_utxo_id(outpoint);
                let (_owner, utxo_obj) = utxo::take(object_id);
>>>>>>> 29a394d7
                let seals = utxo::remove(utxo_obj);
                //The seals should be empty after utxo is spent
                simple_multimap::destroy_empty(seals);
            }else{
                //We allow the utxo not exists in the utxo store, because we may not sync the block from genesis
            };

            idx = idx + 1;
        };

        //If a utxo is spend seal assets, it should not seal new assets
        if(simple_multimap::length(&output_seals) == 0){
            let seal_points = ord::process_transaction(tx, input_utxo_values);
            let idx = 0;
            let protocol = type_info::type_name<Inscription>();
            let seal_points_len = vector::length(&seal_points);
            while(idx < seal_points_len){
                let seal_point = vector::pop_back(&mut seal_points);
                let output_index = utxo::seal_point_output_index(&seal_point);
                let utxo_seal = utxo::new_utxo_seal(protocol, seal_point);
                simple_multimap::add(&mut output_seals, output_index, utxo_seal);
                idx = idx + 1;
            };
        };

        // create new utxo
        let txoutput = types::tx_output(tx);
        let idx = 0;
        let txoutput_len = vector::length(txoutput); 
        while(idx < txoutput_len){
            let txout = vector::borrow(txoutput, idx);
            let vout = (idx as u32);
            let value = types::txout_value(txout);
            let utxo_obj = utxo::new(txid, vout, value);
            let utxo = object::borrow_mut(&mut utxo_obj);
            let seal_index = (idx as u32);
            if(simple_multimap::contains_key(&output_seals, &seal_index)){
                let utxo_seals = simple_multimap::borrow_mut(&mut output_seals, &seal_index);
                let j = 0;
                let utxo_seals_len = vector::length(utxo_seals);
                while(j < utxo_seals_len){
                    let utxo_seal = vector::pop_back(utxo_seals);
                    utxo::add_seal(utxo, utxo_seal);
                    j = j + 1;
                };
            };
            let owner_address = types::txout_object_address(txout);
            utxo::transfer(utxo_obj, owner_address);

            //Auto create address mapping if not exist
            let bitcoin_address_opt = types::txout_address(txout);
            bind_multichain_address(owner_address, bitcoin_address_opt);

            idx = idx + 1;
        };
        simple_multimap::drop(output_seals);
    }


    /// The relay server submit a new Bitcoin block to the light client.
    entry fun submit_new_block(btc_block_store_obj: &mut Object<BitcoinBlockStore>, block_height: u64, block_hash: address, block_bytes: vector<u8>){
        let time = process_block(btc_block_store_obj, block_height, block_hash, block_bytes);

        let timestamp_seconds = (time as u64);
        let module_signer = signer::module_signer<BitcoinBlockStore>();
        timestamp::try_update_global_time(&module_signer, timestamp::seconds_to_milliseconds(timestamp_seconds));      
    }

    public fun remaining_tx_count(btc_block_store_obj: &Object<BitcoinBlockStore>): u64{
        let btc_block_store = object::borrow(btc_block_store_obj);
        let start_tx_index = utxo::next_tx_index();
        let max_tx_count = table_vec::length(&btc_block_store.tx_ids);
        if(start_tx_index < max_tx_count){
            max_tx_count - start_tx_index
        }else{
            0
        }
    }
    
    entry fun process_utxos(btc_block_store_obj: &Object<BitcoinBlockStore>, batch_size: u64){
        let btc_block_store = object::borrow(btc_block_store_obj);
        let start_tx_index = utxo::next_tx_index();
        let max_tx_count = table_vec::length(&btc_block_store.tx_ids);
        if (start_tx_index >= max_tx_count){
            return
        };
        let processed_tx_count = 0;
        let process_tx_index = start_tx_index;
        while(processed_tx_count < batch_size && process_tx_index < max_tx_count){
            let txid = *table_vec::borrow(&btc_block_store.tx_ids, process_tx_index);
            let tx = table::borrow(&btc_block_store.txs, txid);
            process_utxo(tx);
            processed_tx_count = processed_tx_count + 1;
            process_tx_index = process_tx_index + 1;
        };
        utxo::update_next_tx_index(process_tx_index);
    }

    public fun txs(btc_block_store_obj: &Object<BitcoinBlockStore>): &Table<address, Transaction>{
        let btc_block_store = object::borrow(btc_block_store_obj);
        &btc_block_store.txs
    }

    public fun tx_ids(btc_block_store_obj: &Object<BitcoinBlockStore>): &TableVec<address>{
        let btc_block_store = object::borrow(btc_block_store_obj);
        &btc_block_store.tx_ids
    }

    public fun get_tx(btc_block_store_obj: &Object<BitcoinBlockStore>, txid: address): Option<Transaction>{
        let btc_block_store = object::borrow(btc_block_store_obj);
        if(table::contains(&btc_block_store.txs, txid)){
            option::some(*table::borrow(&btc_block_store.txs, txid))
        }else{
            option::none()
        }
    }

    /// Get block via block_hash
    public fun get_block(btc_block_store_obj: &Object<BitcoinBlockStore>, block_hash: address): Option<Header>{
        let btc_block_store = object::borrow(btc_block_store_obj);
        if(table::contains(&btc_block_store.blocks, block_hash)){
            option::some(*table::borrow(&btc_block_store.blocks, block_hash))
        }else{
            option::none()
        }
    }

    public fun get_block_height(btc_block_store_obj: &Object<BitcoinBlockStore>, block_hash: address): Option<u64>{
        let btc_block_store = object::borrow(btc_block_store_obj);
        if(table::contains(&btc_block_store.hash_to_height, block_hash)){
            option::some(*table::borrow(&btc_block_store.hash_to_height, block_hash))
        }else{
            option::none()
        }
    }

    /// Get block via block_height
    public fun get_block_by_height(btc_block_store_obj: &Object<BitcoinBlockStore>, block_height: u64): Option<Header>{
        let btc_block_store = object::borrow(btc_block_store_obj);
        if(table::contains(&btc_block_store.height_to_hash, block_height)){
            let block_hash = *table::borrow(&btc_block_store.height_to_hash, block_height);
            option::some(*table::borrow(&btc_block_store.blocks, block_hash))
        }else{
            option::none()
        }
    }

    /// Get latest block height
    public fun get_latest_block_height(btc_block_store_obj: &Object<BitcoinBlockStore>): Option<u64> {
        let btc_block_store = object::borrow(btc_block_store_obj);
        btc_block_store.latest_block_height
    } 
    
}<|MERGE_RESOLUTION|>--- conflicted
+++ resolved
@@ -5,11 +5,6 @@
     use std::option::{Self, Option};
     use std::vector;
     use std::string::{String};
-<<<<<<< HEAD
-    use moveos_std::object::ObjectID;
-=======
-    use moveos_std::simple_map;
->>>>>>> 29a394d7
     use moveos_std::type_info;
     use moveos_std::table::{Self, Table};
     use moveos_std::bcs;
@@ -18,7 +13,7 @@
     use moveos_std::simple_multimap;
     use moveos_std::signer;
     use rooch_framework::timestamp;
-    use bitcoin_move::types::{Self, Block, Header, Transaction, OutPoint};
+    use bitcoin_move::types::{Self, Block, Header, Transaction};
     use bitcoin_move::ord::{Self, Inscription, bind_multichain_address};
     use bitcoin_move::utxo::{Self, UTXOSeal};
     
@@ -61,7 +56,6 @@
     }
 
     fun process_block(btc_block_store_obj: &mut Object<BitcoinBlockStore>, block_height: u64, block_hash: address, block_bytes: vector<u8>):u32{
-        
         let btc_block_store = object::borrow_mut(btc_block_store_obj);
         //already processed
         assert!(!table::contains(&btc_block_store.hash_to_height, block_hash), ErrorBlockAlreadyProcessed);
@@ -115,78 +109,10 @@
             let outpoint = *types::txin_previous_output(&txin);
             vector::push_back(&mut previous_outputs, outpoint);
         });
-<<<<<<< HEAD
-        let input_utxo_values = vector[];
-=======
-
-        // Match utxo, utxo spent follows "First in First out"
-        let previous_output_idx = 0;
-        let previous_output_next_offset :u64 = 0;
-        let previous_output_len = vector::length(&previous_outputs);
-        let output_idx = 0;
-        let output_len = vector::length(txoutput);
-        let output_utxo_mapping = vector[];
-        while(output_idx < output_len){
-            let input_to_output_mapping = vector[];
-
-            let txout = vector::borrow(txoutput, output_idx);
-            let output_value = types::txout_value(txout);
-
-            let utxo_value_accumulator: u64 = 0;
-            while(previous_output_idx < previous_output_len){
-                let previous_out = vector::borrow(&previous_outputs, previous_output_idx);
-                let previous_txid = types::outpoint_txid(previous_out);
-                let previous_vout = types::outpoint_vout(previous_out);
-
-                let previous_utxo_value = 0;
-                let previous_utxo_avaliable_value = 0;
-                if(utxo::exists_utxo(*previous_out)){
-                    let previous_utxo = utxo::borrow_utxo(*previous_out);
-                    previous_utxo_value = utxo::value(object::borrow(previous_utxo));
-                    previous_utxo_avaliable_value = if (previous_utxo_value >= previous_output_next_offset) {
-                        previous_utxo_value - previous_output_next_offset
-                    } else {
-                        0u64
-                    };
-
-                    utxo_value_accumulator = utxo_value_accumulator + previous_utxo_avaliable_value;
-                } else {
-                    //We allow the utxo not exists in the utxo store, because we may not sync the block from genesis
-                };
-
-                if (utxo_value_accumulator >= output_value){
-                    let previous_output_next_offset_new = if(output_value >= previous_utxo_value) {
-                        output_value - (utxo_value_accumulator - previous_utxo_avaliable_value)
-                    } else {
-                        previous_output_next_offset + output_value
-                    };
-                    let utxo_range = utxo::new_utxo_range(previous_txid, previous_vout, previous_output_next_offset, previous_output_next_offset_new);
-                    vector::push_back(&mut input_to_output_mapping, utxo_range);
-                    previous_output_next_offset = previous_output_next_offset_new;
-
-                    break
-                } else {
-                    if (previous_utxo_avaliable_value > 0){
-                        let utxo_range = utxo::new_utxo_range(previous_txid, previous_vout, previous_output_next_offset, previous_utxo_value);
-                        vector::push_back(&mut input_to_output_mapping, utxo_range);
-                    };
-                    // reset previous_output_next_offset
-                    previous_output_next_offset = 0;
-                };
-
-                previous_output_idx = previous_output_idx + 1;
-            };
-
-            vector::push_back(&mut output_utxo_mapping, input_to_output_mapping);
-            output_idx = output_idx + 1;
-        };
-
-        // Match satpoint mapping for inscription
-        let previous_output_to_satpoint_mapping = simple_map::new<OutPoint, vector<SatPoint>>();
->>>>>>> 29a394d7
+        let input_utxo_values = vector::empty();
         vector::for_each(previous_outputs, |output| {
-            let utxo_value = if(table::contains(&btc_utxo_store.utxo, output)){
-                let utxo = utxo::borrow_utxo(types::outpoint_txid(&output), types::outpoint_vout(&output));
+            let utxo_value = if(utxo::exists_utxo(output)){
+                let utxo = utxo::borrow_utxo(output);
                 utxo::value(object::borrow(utxo))
             } else {
                 0
@@ -199,8 +125,8 @@
         while(idx < vector::length(txinput)){
             let txin = vector::borrow(txinput, idx);
             let outpoint = *types::txin_previous_output(txin);
-            if(table::contains(&btc_utxo_store.utxo, outpoint)){
-                let object_id = table::remove(&mut btc_utxo_store.utxo, outpoint);
+            if(utxo::exists_utxo(outpoint)){
+                let object_id = utxo::derive_utxo_id(outpoint);
                 let (_owner, utxo_obj) = utxo::take(object_id);
                 let seal_points = ord::spend_utxo(&mut utxo_obj, tx, input_utxo_values, idx);
 
@@ -217,37 +143,6 @@
                     };
                 };
 
-<<<<<<< HEAD
-=======
-            vector::push_back(&mut output_satpoint_mapping, satpoint_mapping);
-            idx = idx + 1;
-        };
-        simple_map::drop(previous_output_to_satpoint_mapping);
-
-        // Spend utxo and update satpoint mapping
-        let protocol = type_info::type_name<Inscription>();
-        let idx = 0;
-        let output_satpoint_mapping_len = vector::length(&output_satpoint_mapping);
-        while(idx < output_satpoint_mapping_len) {
-            let output_satpoint_mapping_item = vector::borrow(&output_satpoint_mapping, idx);
-            let txout = vector::borrow(txoutput, idx);
-            let outpoint = types::new_outpoint(txid, (idx as u32));
-            vector::for_each(*output_satpoint_mapping_item, |satpoint_mapping_item| {
-                let (old_satpoint, new_satpoint) = ord::unpack_satpoint_mapping(&satpoint_mapping_item);
-                let seal_out = ord::update_inscription_index(txout, outpoint, old_satpoint, new_satpoint, tx);
-
-                let (output_index, object_id) = utxo::unpack_seal_out(seal_out);
-                let utxo_seal = utxo::new_utxo_seal(protocol, object_id);
-                simple_multimap::add(&mut output_seals, output_index, utxo_seal);
-            });
-            idx = idx + 1;
-        };
-        vector::for_each(previous_outputs, |outpoint| {
-            // spent utxo
-            if(utxo::exists_utxo(outpoint)) {
-                let object_id = utxo::derive_utxo_id(outpoint);
-                let (_owner, utxo_obj) = utxo::take(object_id);
->>>>>>> 29a394d7
                 let seals = utxo::remove(utxo_obj);
                 //The seals should be empty after utxo is spent
                 simple_multimap::destroy_empty(seals);
@@ -276,7 +171,7 @@
         // create new utxo
         let txoutput = types::tx_output(tx);
         let idx = 0;
-        let txoutput_len = vector::length(txoutput); 
+        let txoutput_len = vector::length(txoutput);
         while(idx < txoutput_len){
             let txout = vector::borrow(txoutput, idx);
             let vout = (idx as u32);
