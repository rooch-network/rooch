[package]
name = "rooch"
version = "0.1.0"

# Workspace inherited keys
authors = { workspace = true }
edition = { workspace = true }
homepage = { workspace = true }
license = { workspace = true }
publish = { workspace = true }
repository = { workspace = true }
rust-version = { workspace = true }

# See more keys and their definitions at https://doc.rust-lang.org/cargo/reference/manifest.html

[dependencies]
anyhow = { workspace = true }
bcs = { workspace = true }
clap = { features = [ "derive",], workspace = true }
datatest-stable = { git = "https://github.com/rooch-network/diem-devtools", branch = "feature/pub-test-opts" }
tokio = { features = ["full"], workspace = true }
dirs  = { workspace = true }
serde = { workspace = true }
serde_with = { workspace = true }
serde_yaml = { workspace = true }
serde_json = { workspace = true }
once_cell = { workspace = true }
tracing = { workspace = true }
async-trait = { workspace = true }
codespan-reporting = { workspace = true }
termcolor = { workspace = true }
itertools = { workspace = true }
hex = { workspace = true }
regex = { workspace = true }
serde-reflection = { workspace = true }
serde-generate = { workspace = true }
<<<<<<< HEAD
bcs-ext = { package = "bcs-ext", workspace = true }
=======
rust-embed = { workspace = true }
rocket = { workspace = true }
>>>>>>> efe2be05

move-bytecode-utils = { workspace = true }
move-binary-format = { workspace = true }
move-bytecode-verifier = { workspace = true }
move-cli = { workspace = true }
move-command-line-common = { workspace = true }
move-compiler = { workspace = true }
move-core-types = { workspace = true }
move-coverage = { workspace = true }
move-disassembler = { workspace = true }
move-errmapgen = { workspace = true }
move-package = { workspace = true }
move-unit-test = { workspace = true }
move-vm-runtime = { workspace = true }
move-vm-test-utils = { workspace = true }
move-model = { workspace = true }
move-stdlib = { workspace = true }

moveos-stdlib = { workspace = true }
moveos-types = { workspace = true }
moveos-store = { workspace = true }
moveos-common = { workspace = true }
moveos = { workspace = true }
moveos-verifier = { workspace = true }

rooch-key = { workspace = true }
rooch-types = { workspace = true }
rooch-config = { workspace = true }
rooch-framework = { workspace = true }
rooch-rpc-api = { workspace = true }
rooch-rpc-server = { workspace = true }
rooch-rpc-client = { workspace = true }
rooch-integration-test-runner = { workspace = true }<|MERGE_RESOLUTION|>--- conflicted
+++ resolved
@@ -34,12 +34,9 @@
 regex = { workspace = true }
 serde-reflection = { workspace = true }
 serde-generate = { workspace = true }
-<<<<<<< HEAD
 bcs-ext = { package = "bcs-ext", workspace = true }
-=======
 rust-embed = { workspace = true }
 rocket = { workspace = true }
->>>>>>> efe2be05
 
 move-bytecode-utils = { workspace = true }
 move-binary-format = { workspace = true }
