// Copyright (c) RoochNetwork
// SPDX-License-Identifier: Apache-2.0

use crate::cli_types::WalletContextOptions;
use clap::Parser;
use move_core_types::account_address::AccountAddress;
use rooch_key::key_derive::verify_password;
use rooch_key::keystore::account_keystore::AccountKeystore;
use rooch_types::error::{RoochError, RoochResult};
use rpassword::prompt_password;

/// Create a new account off-chain.
/// If an account not exist on-chain, contract will auto create the account on-chain.
///
/// An account can be created by transferring coins, or by making an explicit
/// call to create an account.  This will create an account with no coins, and
/// any coins will have to transferred afterwards.
#[derive(Debug, Parser)]
pub struct CreateCommand {
    #[clap(flatten)]
    pub context_options: WalletContextOptions,
}

impl CreateCommand {
    pub async fn execute(self) -> RoochResult<String> {
        let mut context = self.context_options.build().await?;
        let result = if context.keystore.get_if_password_is_empty() {
            context
                .keystore
                .generate_and_add_new_key(None, None, None, None)?
        } else {
<<<<<<< HEAD
            let password =
                prompt_password("Enter the password to create a new key pair:").unwrap_or_default();
            let is_verified = verify_password(
                Some(password.clone()),
                context
                    .client_config
                    .password_hash
                    .as_ref()
                    .cloned()
                    .unwrap_or_default(),
            )?;
=======
            let password = prompt_password(
                "Enter the password saved in client config to create a new key pair:",
            )
            .unwrap_or_default();
            let is_verified =
                verify_password(Some(password.clone()), context.keystore.get_password_hash())?;
>>>>>>> 214ffcf3

            if !is_verified {
                return Err(RoochError::InvalidPasswordError(
                    "Password is invalid".to_owned(),
                ));
            }

            context
                .keystore
                .generate_and_add_new_key(None, None, None, Some(password))?
        };

        let address = AccountAddress::from(result.address).to_hex_literal();
        println!(
            "Generated new keypair for address with key pair type [{}]",
            result.address
        );
        println!(
            "Secret Recovery Phrase : [{}]",
            result.key_pair_data.mnemonic_phrase
        );

        Ok(address)
    }
}<|MERGE_RESOLUTION|>--- conflicted
+++ resolved
@@ -29,26 +29,10 @@
                 .keystore
                 .generate_and_add_new_key(None, None, None, None)?
         } else {
-<<<<<<< HEAD
             let password =
                 prompt_password("Enter the password to create a new key pair:").unwrap_or_default();
-            let is_verified = verify_password(
-                Some(password.clone()),
-                context
-                    .client_config
-                    .password_hash
-                    .as_ref()
-                    .cloned()
-                    .unwrap_or_default(),
-            )?;
-=======
-            let password = prompt_password(
-                "Enter the password saved in client config to create a new key pair:",
-            )
-            .unwrap_or_default();
             let is_verified =
                 verify_password(Some(password.clone()), context.keystore.get_password_hash())?;
->>>>>>> 214ffcf3
 
             if !is_verified {
                 return Err(RoochError::InvalidPasswordError(
