// Copyright (c) RoochNetwork
// SPDX-License-Identifier: Apache-2.0

use accumulator::{Accumulator, MerkleAccumulator};
use anyhow::anyhow;
use heed::byteorder::BigEndian;
use heed::types::{SerdeBincode, U64};
use heed::{Database, Env, EnvOpenOptions};
use metrics::RegistryService;
use moveos_store::transaction_store::{TransactionDBStore, TransactionStore};
use moveos_types::h256::H256;
use moveos_types::moveos_std::object::ObjectMeta;
use moveos_types::transaction::TransactionExecutionInfo;
use reqwest::StatusCode;
use rooch_config::RoochOpt;
use rooch_db::RoochDB;
use rooch_rpc_client::Client;
use rooch_store::RoochStore;
use rooch_types::da::chunk::chunk_from_segments;
use rooch_types::da::segment::{segment_from_bytes, SegmentID};
use rooch_types::rooch_network::RoochChainID;
use rooch_types::sequencer::SequencerInfo;
use rooch_types::transaction::{LedgerTransaction, TransactionSequenceInfo};
use serde::{Deserialize, Serialize};
use std::cmp::max;
use std::collections::HashMap;
use std::fs;
use std::fs::File;
use std::io::{BufRead, BufReader, BufWriter, Read, Write};
use std::path::PathBuf;
use std::str::FromStr;
use std::sync::atomic::AtomicU64;
use std::sync::Arc;
use std::time::Duration;
use tokio::sync::{watch, RwLock};
use tokio::time;
use tracing::{error, info, warn};

pub mod exec;
pub mod index;
pub mod namespace;
pub mod unpack;

pub(crate) struct SequencedTxStore {
    tx_accumulator: MerkleAccumulator,
    last_sequenced_tx_order: AtomicU64,
    rooch_store: RoochStore,
}

impl SequencedTxStore {
    pub(crate) fn new(rooch_store: RoochStore) -> anyhow::Result<Self> {
        // The sequencer info would be initialized when genesis, so the sequencer info should not be None
        let last_sequencer_info = rooch_store
            .get_meta_store()
            .get_sequencer_info()?
            .ok_or_else(|| anyhow::anyhow!("Load sequencer info failed"))?;
        let (last_order, last_accumulator_info) = (
            last_sequencer_info.last_order,
            last_sequencer_info.last_accumulator_info.clone(),
        );
        info!("Load latest sequencer order {:?}", last_order);
        info!(
            "Load latest sequencer accumulator info {:?}",
            last_accumulator_info
        );
        let tx_accumulator = MerkleAccumulator::new_with_info(
            last_accumulator_info,
            rooch_store.get_transaction_accumulator_store(),
        );

        Ok(SequencedTxStore {
            tx_accumulator,
            last_sequenced_tx_order: AtomicU64::new(last_order),
            rooch_store,
        })
    }

    pub(crate) fn get_last_tx_order(&self) -> u64 {
        self.last_sequenced_tx_order
            .load(std::sync::atomic::Ordering::SeqCst)
    }

    pub(crate) fn store_tx(
        &self,
        mut tx: LedgerTransaction,
        exp_accumulator_root: Option<H256>,
    ) -> anyhow::Result<()> {
        let tx_order = tx.sequence_info.tx_order;
        match self.last_sequenced_tx_order.compare_exchange(
            tx_order - 1,
            tx_order,
            std::sync::atomic::Ordering::SeqCst,
            std::sync::atomic::Ordering::SeqCst,
        ) {
            Ok(_) => {
                // CAS succeeded, continue with function logic
            }
            Err(current) => {
                return Err(anyhow::anyhow!(
                    "CAS failed: Tx order is not strictly incremental. \
                Expected: {}, Actual: {}, Tx Order: {}",
                    tx_order - 1,
                    current,
                    tx_order
                ));
            }
        }

        let tx_hash = tx.tx_hash();
        let _tx_accumulator_root = self.tx_accumulator.append(vec![tx_hash].as_slice())?;
        let tx_accumulator_unsaved_nodes = self.tx_accumulator.pop_unsaved_nodes();
        let tx_accumulator_info = self.tx_accumulator.get_info();

        if let Some(exp_accumulator_root) = exp_accumulator_root {
            if tx_accumulator_info.accumulator_root != exp_accumulator_root {
                return Err(anyhow::anyhow!(
                    "Tx accumulator root mismatch, expect: {:?}, actual: {:?}",
                    exp_accumulator_root,
                    tx_accumulator_info.accumulator_root
                ));
            } else {
                info!(
                    "Accumulator root is equal to RoochNetwork: tx_order: {}",
                    tx_order
                );
            }
        }

        let sequencer_info = SequencerInfo::new(tx_order, tx_accumulator_info);
        self.rooch_store.save_sequenced_tx(
            tx_hash,
            tx.clone(),
            sequencer_info,
            tx_accumulator_unsaved_nodes,
        )
    }
}

pub(crate) fn collect_chunk(segment_dir: PathBuf, chunk_id: u128) -> anyhow::Result<Vec<u64>> {
    let mut segments = Vec::new();
    for segment_number in 0.. {
        let segment_id = SegmentID {
            chunk_id,
            segment_number,
        };
        let segment_path = segment_dir.join(segment_id.to_string());
        if !segment_path.exists() {
            if segment_number == 0 {
                return Err(anyhow::anyhow!("No segment found in chunk: {}", chunk_id));
            } else {
                break;
            }
        }

        segments.push(segment_number);
    }
    Ok(segments)
}

// collect all the chunks from segment_dir.
// each segment is stored in a file named by the segment_id.
// each chunk may contain multiple segments.
// we collect all the chunks and their segment numbers to unpack them later.
pub(crate) fn collect_chunks(
    segment_dir: PathBuf,
) -> anyhow::Result<(HashMap<u128, Vec<u64>>, u128, u128)> {
    let mut chunks = HashMap::new();
    let mut max_chunk_id = 0;
    let mut min_chunk_id = u128::MAX;
    for entry in fs::read_dir(segment_dir.clone())?.flatten() {
        let path = entry.path();
        if path.is_file() {
            if let Some(segment_id) = path
                .file_name()
                .and_then(|s| s.to_str()?.parse::<SegmentID>().ok())
            {
                let chunk_id = segment_id.chunk_id;
                let segment_number = segment_id.segment_number;
                let segments: &mut Vec<u64> = chunks.entry(chunk_id).or_default();
                segments.push(segment_number);
                if chunk_id > max_chunk_id {
                    max_chunk_id = chunk_id;
                }
                if chunk_id < min_chunk_id {
                    min_chunk_id = chunk_id;
                }
            }
        }
    }

    let origin_chunk_count = chunks.len();
    // remove chunks that don't have segment_number 0
    // because we need to start from segment_number 0 to unpack the chunk.
    // in the download process, we download segments to tmp dir first,
    // then move them to segment dir,
    // a segment with segment_number 0 is the last segment to move,
    // so if it exists, the chunk is complete.
    let chunks: HashMap<u128, Vec<u64>> =
        chunks.into_iter().filter(|(_, v)| v.contains(&0)).collect();
    let chunk_count = chunks.len();
    if chunk_count < origin_chunk_count {
        error!(
            "Removed {} incomplete chunks, {} chunks left. Please check the segment dir: {:?} and download the missing segments.",
            origin_chunk_count - chunk_count,
            chunk_count,
            segment_dir
        );
        return Err(anyhow::anyhow!("Incomplete chunks found"));
    }

    if chunks.is_empty() {
        return Err(anyhow::anyhow!("No segment found in {:?}", segment_dir));
    }
    Ok((chunks, min_chunk_id, max_chunk_id))
}

pub(crate) fn get_tx_list_from_chunk(
    segment_dir: PathBuf,
    chunk_id: u128,
    segment_numbers: Vec<u64>,
    verify_order: bool,
) -> anyhow::Result<Vec<LedgerTransaction>> {
    let mut segments = Vec::new();
    for segment_number in segment_numbers {
        let segment_id = SegmentID {
            chunk_id,
            segment_number,
        };
        let segment_path = segment_dir.join(segment_id.to_string());
        let segment_bytes = fs::read(segment_path)?;
        let segment = segment_from_bytes(&segment_bytes)?;
        segments.push(segment);
    }
    let chunk = chunk_from_segments(segments)?;
    let batch = chunk.get_batches().into_iter().next().unwrap();
    batch.verify(verify_order)?;
    Ok(batch.get_tx_list())
}

pub(crate) fn build_rooch_db(
    base_data_dir: Option<PathBuf>,
    chain_id: Option<RoochChainID>,
    enable_rocks_stats: bool,
    row_cache_size: Option<u64>,
    block_cache_size: Option<u64>,
) -> (ObjectMeta, RoochDB) {
    let mut opt = RoochOpt::new_with_default(base_data_dir, chain_id, None).unwrap();
    opt.store.enable_statistics = enable_rocks_stats;
    opt.store.row_cache_size = row_cache_size;
    opt.store.block_cache_size = block_cache_size;
    let registry_service = RegistryService::default();
    let rooch_db = RoochDB::init(opt.store_config(), &registry_service.default_registry()).unwrap();
    let root = rooch_db.latest_root().unwrap().unwrap();
    (root, rooch_db)
}

pub(crate) struct SegmentDownloader {
    open_da_path: String,
    segment_dir: PathBuf,
    next_chunk_id: u128,
    chunks: Arc<RwLock<HashMap<u128, Vec<u64>>>>,
}

impl SegmentDownloader {
    pub(crate) fn new(
        open_da_path: String,
        segment_dir: PathBuf,
        next_chunk_id: u128,
        chunks: Arc<RwLock<HashMap<u128, Vec<u64>>>>,
    ) -> anyhow::Result<Self> {
        Ok(SegmentDownloader {
            open_da_path,
            segment_dir,
            next_chunk_id,
            chunks,
        })
    }

    async fn download_chunk(
        open_da_path: String,
        segment_dir: PathBuf,
        segment_tmp_dir: PathBuf,
        chunk_id: u128,
    ) -> anyhow::Result<Option<Vec<u64>>> {
        let tmp_dir = segment_tmp_dir;
        let mut done_segments = Vec::new();
        for segment_number in 0.. {
            let segment_url = format!("{}/{}_{}", open_da_path, chunk_id, segment_number);
            let res = reqwest::get(segment_url).await?;
            if res.status().is_success() {
                let segment_bytes = res.bytes().await?;
                let segment_path = tmp_dir.join(format!("{}_{}", chunk_id, segment_number));
                let mut file = File::create(&segment_path)?;
                file.write_all(&segment_bytes)?;
                done_segments.push(segment_number);
            } else {
                if res.status() == StatusCode::NOT_FOUND {
                    if segment_number == 0 {
                        return Ok(None);
                    } else {
                        break; // no more segments for this chunk
                    }
                }
                return Err(anyhow!(
                    "Failed to download segment: {}_{}: {} ",
                    chunk_id,
                    segment_number,
                    res.status(),
                ));
            }
        }

        for segment_number in done_segments.clone().into_iter().rev() {
            let tmp_path = tmp_dir.join(format!("{}_{}", chunk_id, segment_number));
            let dst_path = segment_dir.join(format!("{}_{}", chunk_id, segment_number));
            fs::rename(tmp_path, dst_path)?;
        }

        Ok(Some(done_segments))
    }

    pub(crate) fn run_in_background(
        self,
        shutdown_signal: watch::Receiver<()>,
    ) -> anyhow::Result<()> {
        let base_url = self.open_da_path;
        let segment_dir = self.segment_dir;
        let tmp_dir = segment_dir.join("tmp");
        fs::create_dir_all(&tmp_dir)?;
        let next_chunk_id = self.next_chunk_id;

        tokio::spawn(async move {
            let mut shutdown_signal = shutdown_signal;

            let mut interval = time::interval(Duration::from_secs(60 * 5));
            interval.set_missed_tick_behavior(time::MissedTickBehavior::Skip);

            let mut chunk_id = next_chunk_id;
            let base_url = base_url.clone();

            loop {
                tokio::select! {
                    _ = shutdown_signal.changed() => {
                        info!("Shutting down segments download task.");
                        break;
                    }
                    _ = interval.tick() => {
                        loop {
                            let res = Self::download_chunk(base_url.clone(), segment_dir.clone(), tmp_dir.clone(), chunk_id).await;
                            match res {
                                Ok(Some(segments)) => {
                                    let mut chunks = self.chunks.write().await;
                                    chunks.insert(chunk_id, segments);
                                    chunk_id += 1;
                                }
                                Err(e) => {
                                    warn!("Failed to download chunk: {}, error: {}", chunk_id, e);
                                    break;
                                }
                            _ => {
                                break;
                                }}
                        }
                    }
                }
            }
        });
        Ok(())
    }
}

pub(crate) struct LedgerTxGetter {
    segment_dir: PathBuf,
    chunks: Arc<RwLock<HashMap<u128, Vec<u64>>>>,
    client: Option<Client>,
    exp_roots: Arc<RwLock<HashMap<u64, (H256, H256)>>>,
    max_chunk_id: u128,
}

impl LedgerTxGetter {
    pub(crate) fn new(segment_dir: PathBuf) -> anyhow::Result<Self> {
        let (chunks, _min_chunk_id, max_chunk_id) = collect_chunks(segment_dir.clone())?;

        Ok(LedgerTxGetter {
            segment_dir,
            chunks: Arc::new(RwLock::new(chunks)),
            client: None,
            exp_roots: Arc::new(RwLock::new(HashMap::new())),
            max_chunk_id,
        })
    }

    pub(crate) fn new_with_auto_sync(
        open_da_path: String,
        segment_dir: PathBuf,
        client: Client,
        exp_roots: Arc<RwLock<HashMap<u64, (H256, H256)>>>,
        shutdown_signal: watch::Receiver<()>,
    ) -> anyhow::Result<Self> {
        let (chunks, _min_chunk_id, max_chunk_id) = collect_chunks(segment_dir.clone())?;

        let chunks_to_sync = Arc::new(RwLock::new(chunks.clone()));

        let downloader = SegmentDownloader::new(
            open_da_path,
            segment_dir.clone(),
            max_chunk_id + 1,
            chunks_to_sync.clone(),
        )?;
        downloader.run_in_background(shutdown_signal)?;
        Ok(LedgerTxGetter {
            segment_dir,
            chunks: chunks_to_sync,
            client: Some(client),
            exp_roots,
            max_chunk_id,
        })
    }

    pub(crate) async fn load_ledger_tx_list(
        &self,
        chunk_id: u128,
        must_has: bool,
    ) -> anyhow::Result<Option<Vec<LedgerTransaction>>> {
        let tx_list_opt = self
            .chunks
            .read()
            .await
            .get(&chunk_id)
            .cloned()
            .map_or_else(
                || {
                    if must_has {
                        Err(anyhow::anyhow!("No segment found in chunk {}", chunk_id))
                    } else {
                        Ok(None)
                    }
                },
                |segment_numbers| {
                    let tx_list = get_tx_list_from_chunk(
                        self.segment_dir.clone(),
                        chunk_id,
                        segment_numbers.clone(),
                        true,
                    )?;
                    Ok(Some(tx_list))
                },
            )?;
        if let Some(tx_list) = tx_list_opt {
            if let Some(client) = &self.client {
                let exp_roots = self.exp_roots.clone();
                let mut last_tx = tx_list.last().unwrap().clone();
                let tx_order = last_tx.sequence_info.tx_order;
                let last_tx_hash = last_tx.tx_hash();
                let resp = client
                    .rooch
                    .get_transactions_by_hash(vec![last_tx_hash])
                    .await?;
                let tx_info = resp.into_iter().next().flatten().ok_or_else(|| {
                    anyhow!("No transaction info found for tx: {:?}", last_tx_hash)
                })?;
                let tx_order_in_resp = tx_info.transaction.sequence_info.tx_order.0;
                if tx_order_in_resp != tx_order {
<<<<<<< HEAD
                    warn!(
                        "failed to request tx by RPC: Tx order mismatch, expect: {}, actual: {}",
                        tx_order, tx_order_in_resp
                    );
=======
                    return Err(anyhow!(
                        "failed to request tx by RPC: Tx order mismatch, expect: {}, actual: {}",
                        tx_order,
                        tx_order_in_resp
                    ));
>>>>>>> 79babc13
                } else {
                    let execution_info_opt = tx_info.execution_info;
                    // not all sequenced tx could be executed successfully
                    if let Some(execution_info) = execution_info_opt {
                        let tx_state_root = execution_info.state_root.0;
                        let tx_accumulator_root =
                            tx_info.transaction.sequence_info.tx_accumulator_root.0;
                        let mut exp_roots = exp_roots.write().await;
                        exp_roots.insert(tx_order, (tx_state_root, tx_accumulator_root));
                    }
                }
            }
            Ok(Some(tx_list))
        } else {
            Ok(None)
        }
    }

    // only valid for no segments sync
    pub(crate) fn get_max_chunk_id(&self) -> u128 {
        self.max_chunk_id
    }
}

pub(crate) struct TxMetaStore {
    tx_position_indexer: TxPositionIndexer,
    exp_roots: Arc<RwLock<HashMap<u64, (H256, H256)>>>, // tx_order -> (state_root, accumulator_root)
    max_verified_tx_order: u64,
    transaction_store: TransactionDBStore,
    rooch_store: RoochStore,
}

struct ExpRootsMap {
    exp_roots: HashMap<u64, (H256, H256)>,
    max_verified_tx_order: u64,
}

impl TxMetaStore {
    pub(crate) async fn new(
        tx_position_indexer_path: PathBuf,
        exp_roots_path: PathBuf,
        segment_dir: PathBuf,
        transaction_store: TransactionDBStore,
        rooch_store: RoochStore,
    ) -> anyhow::Result<Self> {
        let tx_position_indexer = TxPositionIndexer::new_with_updates(
            tx_position_indexer_path,
            None,
            Some(segment_dir),
            None,
        )
        .await?;
        let exp_roots_map = Self::load_exp_roots(exp_roots_path)?;
        let max_verified_tx_order = exp_roots_map.max_verified_tx_order;
        Ok(TxMetaStore {
            tx_position_indexer,
            exp_roots: Arc::new(RwLock::new(exp_roots_map.exp_roots)),
            max_verified_tx_order,
            transaction_store,
            rooch_store,
        })
    }

    pub(crate) fn get_exp_roots_map(&self) -> Arc<RwLock<HashMap<u64, (H256, H256)>>> {
        self.exp_roots.clone()
    }

    fn load_exp_roots(exp_roots_path: PathBuf) -> anyhow::Result<ExpRootsMap> {
        let mut exp_roots = HashMap::new();
        let mut max_verified_tx_order = 0;

        let mut reader = BufReader::new(File::open(exp_roots_path)?);
        for line in reader.by_ref().lines() {
            let line = line.unwrap();
            let parts: Vec<&str> = line.split(':').collect();
            let tx_order = parts[0].parse::<u64>()?;
            let state_root = H256::from_str(parts[1])?;
            let accumulator_root = H256::from_str(parts[2])?;
            exp_roots.insert(tx_order, (state_root, accumulator_root));
            if tx_order > max_verified_tx_order {
                max_verified_tx_order = tx_order;
            }
        }
        Ok(ExpRootsMap {
            exp_roots,
            max_verified_tx_order,
        })
    }

    pub(crate) async fn get_exp_roots(&self, tx_order: u64) -> Option<(H256, H256)> {
        self.exp_roots.read().await.get(&tx_order).cloned()
    }

    pub(crate) fn get_max_verified_tx_order(&self) -> u64 {
        self.max_verified_tx_order
    }

    pub(crate) fn get_tx_hash(&self, tx_order: u64) -> Option<H256> {
        let r = self
            .tx_position_indexer
            .get_tx_position(tx_order)
            .ok()
            .flatten();
        r.map(|tx_position| tx_position.tx_hash)
    }

    pub(crate) fn get_tx_positions_in_range(
        &self,
        start_tx_order: u64,
        end_tx_order: u64,
    ) -> anyhow::Result<Vec<TxPosition>> {
        self.tx_position_indexer
            .get_tx_positions_in_range(start_tx_order, end_tx_order)
    }

    pub(crate) fn find_last_executed(&self) -> anyhow::Result<Option<TxPosition>> {
        let predicate = |tx_order: &u64| self.has_executed_by_tx_order(*tx_order);
        let last_tx_order = self.tx_position_indexer.last_tx_order;
        if last_tx_order == 0 {
            // no tx indexed through DA segments
            return Ok(None);
        }
        if !predicate(&1) {
            return Ok(None); // first tx in DA segments is not executed
        }
        if predicate(&last_tx_order) {
            return self.tx_position_indexer.get_tx_position(last_tx_order); // last tx is executed
        }

        // binary search [1, self.tx_position_indexer.last_tx_order]
        let mut left = 1; // first tx is executed, has checked
        let mut right = last_tx_order;

        while left + 1 < right {
            let mid = left + (right - left) / 2;
            if predicate(&mid) {
                left = mid; // mid is true, the final answer is mid or on the right
            } else {
                right = mid; // mid is false, the final answer is on the left
            }
        }

        // left is the last true position
        self.tx_position_indexer.get_tx_position(left)
    }

    pub(crate) fn find_tx_block(&self, tx_order: u64) -> Option<u128> {
        let r = self
            .tx_position_indexer
            .get_tx_position(tx_order)
            .ok()
            .flatten();
        r.map(|tx_position| tx_position.block_number)
    }

    fn has_executed_by_tx_order(&self, tx_order: u64) -> bool {
        self.get_tx_hash(tx_order)
            .map_or(false, |tx_hash| self.has_executed(tx_hash))
    }

    fn has_executed(&self, tx_hash: H256) -> bool {
        self.get_execution_info(tx_hash)
            .map_or(false, |info| info.is_some())
    }

    pub(crate) fn get_execution_info(
        &self,
        tx_hash: H256,
    ) -> anyhow::Result<Option<TransactionExecutionInfo>> {
        self.transaction_store.get_tx_execution_info(tx_hash)
    }

    pub(crate) fn get_sequencer_info(
        &self,
        tx_hash: H256,
    ) -> anyhow::Result<Option<TransactionSequenceInfo>> {
        Ok(self
            .rooch_store
            .transaction_store
            .get_transaction_by_hash(tx_hash)?
            .map(|transaction| transaction.sequence_info))
    }
}

const MAP_SIZE: usize = 1 << 34; // 16G
const MAX_DBS: u32 = 1;
const ORDER_DATABASE_NAME: &str = "order_db";

#[derive(Debug, Clone, Copy, Serialize, Deserialize, PartialEq)]
pub(crate) struct TxPosition {
    pub(crate) tx_order: u64,
    pub(crate) tx_hash: H256,
    pub(crate) block_number: u128,
}

pub(crate) struct TxPositionIndexer {
    db_env: Env,
    db: Database<U64<BigEndian>, SerdeBincode<TxPosition>>,
    last_tx_order: u64,
    last_block_number: u128,
}

#[derive(Debug, Serialize)]
pub(crate) struct TxPositionIndexerStats {
    pub(crate) total_tx_count: u64,
    pub(crate) last_tx_order: u64,
    pub(crate) last_block_number: u128,
}

impl TxPositionIndexer {
    pub(crate) fn load_or_dump(
        db_path: PathBuf,
        file_path: PathBuf,
        dump: bool,
    ) -> anyhow::Result<()> {
        if dump {
            let indexer = TxPositionIndexer::new(db_path, None)?;
            indexer.dump_to_file(file_path)
        } else {
            TxPositionIndexer::load_from_file(db_path, file_path)
        }
    }

    pub(crate) fn dump_to_file(&self, file_path: PathBuf) -> anyhow::Result<()> {
        let db = self.db;
        let file = std::fs::File::create(file_path)?;
        let mut writer = BufWriter::with_capacity(8 * 1024 * 1024, file.try_clone().unwrap());
        let rtxn = self.db_env.read_txn()?;
        let mut iter = db.iter(&rtxn)?;
        while let Some((k, v)) = iter.next().transpose()? {
            writeln!(writer, "{}:{:?}:{}", k, v.tx_hash, v.block_number)?;
        }
        drop(iter);
        rtxn.commit()?;
        writer.flush().expect("Unable to flush writer");
        file.sync_data().expect("Unable to sync file");
        Ok(())
    }

    pub(crate) fn load_from_file(db_path: PathBuf, file_path: PathBuf) -> anyhow::Result<()> {
        let mut last_tx_order = 0;
        let mut last_tx_hash = H256::zero();
        let mut last_block_number = 0;

        let db_env = Self::create_env(db_path.clone())?;
        let file = std::fs::File::open(file_path)?;
        let reader = std::io::BufReader::new(file);

        let mut wtxn = db_env.write_txn()?; // Begin write_transaction early for create/put

        let mut is_verify = false;
        let db: Database<U64<BigEndian>, SerdeBincode<TxPosition>> =
            match db_env.open_database(&wtxn, Some(ORDER_DATABASE_NAME)) {
                Ok(Some(db)) => {
                    info!("Database already exists, verify mode");
                    is_verify = true;
                    db
                }
                Ok(None) => db_env.create_database(&mut wtxn, Some(ORDER_DATABASE_NAME))?,
                Err(e) => return Err(e.into()), // Proper error propagation
            };
        wtxn.commit()?;

        let mut wtxn = db_env.write_txn()?;

        for line in reader.lines() {
            let line = line?;
            let parts: Vec<&str> = line.split(':').collect();
            if parts.len() != 3 {
                return Err(anyhow!("invalid line: {}", line));
            }
            let tx_order = parts[0].parse::<u64>()?;
            let tx_hash = H256::from_str(parts[1])?;
            let block_number = parts[2].parse::<u128>()?;
            let tx_position = TxPosition {
                tx_order,
                tx_hash,
                block_number,
            };

            if is_verify {
                let rtxn = db_env.read_txn()?;
                let ret = db.get(&rtxn, &tx_order)?;
                let ret = ret.ok_or(anyhow!("tx_order not found: {}", tx_order))?;
                rtxn.commit()?;
                assert_eq!(ret, tx_position);
            } else {
                db.put(&mut wtxn, &tx_order, &tx_position)?;
            }

            last_tx_order = tx_order;
            last_tx_hash = tx_hash;
            last_block_number = block_number;
        }

        wtxn.commit()?;

        if last_tx_order != 0 {
            let rtxn = db_env.read_txn()?;
            let ret = db.last(&rtxn)?;
            assert_eq!(
                ret,
                Some((
                    last_tx_order,
                    TxPosition {
                        tx_order: last_tx_order,
                        tx_hash: last_tx_hash,
                        block_number: last_block_number,
                    }
                ))
            );
        }

        {
            let rtxn = db_env.read_txn()?;
            let final_count = db.iter(&rtxn)?.count();
            info!("Final record count: {}", final_count);
            rtxn.commit()?;
        }

        db_env.force_sync()?;

        Ok(())
    }

    pub(crate) fn new(db_path: PathBuf, reset_from: Option<u64>) -> anyhow::Result<Self> {
        let db_env = Self::create_env(db_path)?;
        let mut txn = db_env.write_txn()?;
        let db: Database<U64<BigEndian>, SerdeBincode<TxPosition>> =
            db_env.create_database(&mut txn, Some(ORDER_DATABASE_NAME))?;
        txn.commit()?;

        let mut indexer = TxPositionIndexer {
            db_env,
            db,
            last_tx_order: 0,
            last_block_number: 0,
        };
        if let Some(from) = reset_from {
            indexer.reset_from(from)?;
        }

        indexer.init_cursor()?;
        Ok(indexer)
    }

    pub(crate) async fn new_with_updates(
        db_path: PathBuf,
        reset_from: Option<u64>,
        segment_dir: Option<PathBuf>,
        max_block_number: Option<u128>,
    ) -> anyhow::Result<Self> {
        let mut indexer = TxPositionIndexer::new(db_path, reset_from)?;
        let stats_before_reset = indexer.get_stats()?;
        info!("indexer stats after load: {:?}", stats_before_reset);
        indexer
            .updates_by_segments(segment_dir, max_block_number)
            .await?;
        info!("indexer stats after updates: {:?}", indexer.get_stats()?);
        Ok(indexer)
    }

    pub(crate) fn get_tx_position(&self, tx_order: u64) -> anyhow::Result<Option<TxPosition>> {
        let rtxn = self.db_env.read_txn()?;
        let db = self.db;
        let ret = db.get(&rtxn, &tx_order)?;
        rtxn.commit()?;
        Ok(ret)
    }

    pub(crate) fn get_tx_positions_in_range(
        &self,
        start: u64,
        end: u64,
    ) -> anyhow::Result<Vec<TxPosition>> {
        let rtxn = self.db_env.read_txn()?;
        let db = self.db;
        let mut tx_positions = Vec::new();
        let range = start..=end;
        let mut iter = db.range(&rtxn, &range)?;
        while let Some((_k, v)) = iter.next().transpose()? {
            tx_positions.push(v);
        }
        drop(iter);
        rtxn.commit()?;
        Ok(tx_positions)
    }

    fn create_env(db_path: PathBuf) -> anyhow::Result<Env> {
        let env = unsafe {
            EnvOpenOptions::new()
                .map_size(MAP_SIZE) // 16G
                .max_dbs(MAX_DBS)
                .open(db_path)?
        };
        Ok(env)
    }

    // init cursor by search last tx_order
    pub(crate) fn init_cursor(&mut self) -> anyhow::Result<()> {
        let rtxn = self.db_env.read_txn()?;
        let db = self.db;
        if let Some((k, v)) = db.last(&rtxn)? {
            self.last_tx_order = k;
            self.last_block_number = v.block_number;
        }
        rtxn.commit()?;
        Ok(())
    }

    fn reset_from(&self, from: u64) -> anyhow::Result<()> {
        let mut wtxn = self.db_env.write_txn()?;
        let db = self.db;

        let range = from..;
        let deleted_count = db.delete_range(&mut wtxn, &range)?;
        wtxn.commit()?;
        info!("deleted {} records from tx_order: {}", deleted_count, from);
        Ok(())
    }

    pub(crate) fn get_stats(&self) -> anyhow::Result<TxPositionIndexerStats> {
        let rtxn = self.db_env.read_txn()?;
        let db = self.db;
        let count = db.iter(&rtxn)?.count();
        rtxn.commit()?;
        Ok(TxPositionIndexerStats {
            total_tx_count: count as u64,
            last_tx_order: self.last_tx_order,
            last_block_number: self.last_block_number,
        })
    }

    pub(crate) async fn updates_by_segments(
        &mut self,
        segment_dir: Option<PathBuf>,
        max_block_number: Option<u128>,
    ) -> anyhow::Result<()> {
        let segment_dir = segment_dir.ok_or_else(|| anyhow!("segment_dir is required"))?;
        let ledger_tx_loader = LedgerTxGetter::new(segment_dir)?;
        let stop_at = if let Some(max_block_number) = max_block_number {
            max(max_block_number, ledger_tx_loader.get_max_chunk_id())
        } else {
            ledger_tx_loader.get_max_chunk_id()
        };
        let mut block_number = self.last_block_number; // avoiding partial indexing
        let mut expected_tx_order = self.last_tx_order + 1;
        let mut done_block = 0;

        while block_number <= stop_at {
            let tx_list = ledger_tx_loader
                .load_ledger_tx_list(block_number, true)
                .await?;
            let tx_list = tx_list.unwrap();
            {
                let db = self.db;
                let mut wtxn = self.db_env.write_txn()?;
                for mut ledger_tx in tx_list {
                    let tx_order = ledger_tx.sequence_info.tx_order;
                    if tx_order < expected_tx_order {
                        continue;
                    }
                    if tx_order == self.last_tx_order + 1 {
                        info!(
                            "begin to index block: {}, tx_order: {}",
                            block_number, tx_order
                        );
                    }
                    if tx_order != expected_tx_order {
                        return Err(anyhow!(
                            "tx_order not continuous, expect: {}, got: {}",
                            expected_tx_order,
                            tx_order
                        ));
                    }
                    let tx_hash = ledger_tx.tx_hash();
                    let tx_position = TxPosition {
                        tx_order,
                        tx_hash,
                        block_number,
                    };
                    db.put(&mut wtxn, &tx_order, &tx_position)?;
                    expected_tx_order += 1;
                }
                wtxn.commit()?;
            }
            block_number += 1;
            done_block += 1;
            if done_block % 1000 == 0 {
                info!(
                    "done: block_cnt: {}; next_block_number: {}",
                    done_block, block_number
                );
            }
        }

        self.init_cursor()
    }

    pub(crate) fn close(&self) -> anyhow::Result<()> {
        let env = self.db_env.clone();
        env.force_sync()?;
        drop(env);
        Ok(())
    }
}<|MERGE_RESOLUTION|>--- conflicted
+++ resolved
@@ -461,18 +461,11 @@
                 })?;
                 let tx_order_in_resp = tx_info.transaction.sequence_info.tx_order.0;
                 if tx_order_in_resp != tx_order {
-<<<<<<< HEAD
-                    warn!(
-                        "failed to request tx by RPC: Tx order mismatch, expect: {}, actual: {}",
-                        tx_order, tx_order_in_resp
-                    );
-=======
                     return Err(anyhow!(
                         "failed to request tx by RPC: Tx order mismatch, expect: {}, actual: {}",
                         tx_order,
                         tx_order_in_resp
                     ));
->>>>>>> 79babc13
                 } else {
                     let execution_info_opt = tx_info.execution_info;
                     // not all sequenced tx could be executed successfully
