// Copyright (c) RoochNetwork
// SPDX-License-Identifier: Apache-2.0

use crate::cli_types::{CommandAction, TransactionOptions, WalletContextOptions};
use crate::tx_runner::dry_run_tx_locally;
use async_trait::async_trait;
use bytes::Bytes;
use clap::Parser;
<<<<<<< HEAD
use move_binary_format::errors::PartialVMResult;
=======
use framework_builder::releaser;
use move_binary_format::CompiledModule;
>>>>>>> f52b55c9
use move_cli::Move;
use move_core_types::account_address::AccountAddress;
use move_core_types::effects::Op;
use move_core_types::{identifier::Identifier, language_storage::ModuleId};
use move_model::metadata::{CompilerVersion, LanguageVersion};
use move_vm_types::resolver::ModuleResolver;
use moveos_compiler::dependency_order::sort_by_dependency_order;
use moveos_types::access_path::AccessPath;
use moveos_types::move_std::string::MoveString;
use moveos_types::moveos_std::module_store::{ModuleStore, PackageData};
use moveos_types::moveos_std::move_module::MoveModule;
use moveos_types::moveos_std::object::ObjectMeta;
use moveos_types::{
    addresses::MOVEOS_STD_ADDRESS, move_types::FunctionId, state::ObjectState,
    transaction::MoveAction,
};
use moveos_verifier::build::run_verifier;
use rooch_rpc_api::jsonrpc_types::{ExecuteTransactionResponseView, HumanReadableDisplay};
use rooch_rpc_client::wallet_context::WalletContext;
use rooch_rpc_client::Client;
use rooch_types::address::RoochAddress;
use rooch_types::error::{RoochError, RoochResult};
use rooch_types::transaction::rooch::RoochTransaction;
use std::collections::BTreeMap;
use std::io::stderr;
use tokio::runtime::Handle;

struct MemoryModuleResolver {
    packages: BTreeMap<AccountAddress, BTreeMap<String, Vec<u8>>>,
    client: Client,
}

impl MemoryModuleResolver {
    fn new(client: Client) -> Self {
        Self {
            packages: BTreeMap::new(),
            client,
        }
    }

    fn download(&mut self, module_ids: Vec<ModuleId>) -> Result<(), anyhow::Error> {
        // group module_ids by ModuleId.address
        let mut package_group = BTreeMap::new();
        module_ids.into_iter().for_each(|mid| {
            package_group
                .entry(*mid.address())
                .or_insert_with(Vec::new)
                .push(Identifier::from(mid.name()))
        });

        // download each package
        for (package_address, module_names) in package_group {
            let access_path = AccessPath::modules(package_address, module_names);
            let mut modules = BTreeMap::new();
            tokio::task::block_in_place(|| {
                Handle::current().block_on(async {
                    let states = self.client.rooch.get_states(access_path, None).await?;

                    states.into_iter().try_for_each(|state_view| {
                        if let Some(sv) = state_view {
                            let state = ObjectState::from(sv);
                            let module = match state.value_as_df::<MoveString, MoveModule>() {
                                Ok(module) => module,
                                Err(e) => return Err(e),
                            };
                            modules.insert(
                                module.name.clone().as_str().to_owned(),
                                module.value.byte_codes,
                            );
                        };
                        Ok(())
                    })
                })
            })?;
            if !modules.is_empty() {
                self.packages.insert(package_address, modules);
            };
        }

        Ok(())
    }

    pub fn get_modules(
        &self,
        package_addr: &AccountAddress,
    ) -> Result<Vec<CompiledModule>, anyhow::Error> {
        let modules = self.packages.get(package_addr);
        if modules.is_none() {
            return Ok(vec![]);
        }
        let modules = modules.unwrap();
        let mut compiled_modules = vec![];
        for module_bytes in modules.values() {
            let compiled_module = CompiledModule::deserialize(module_bytes)?;
            compiled_modules.push(compiled_module);
        }
        Ok(compiled_modules)
    }
}

impl ModuleResolver for MemoryModuleResolver {
    fn get_module(&self, module_id: &ModuleId) -> PartialVMResult<Option<Bytes>> {
        let pkg_addr = module_id.address();
        let module_name = module_id.name();
        match self.packages.get(pkg_addr) {
            Some(modules) => {
                let module = modules.get(module_name.as_str());
                match module {
                    Some(module) => Ok(Some(Bytes::from(module.to_vec()))),
                    None => Ok(None),
                }
            }
            None => Ok(None),
        }
    }

    fn get_module_metadata(
        &self,
        _module_id: &ModuleId,
    ) -> Vec<move_core_types::metadata::Metadata> {
        unimplemented!("get_module_metadata not implemented")
    }
}

#[derive(Parser)]
pub struct Publish {
    /// Path to the package data file to publish
    #[clap(value_name = "PACKAGE_FILE")]
    pub package_file: Option<String>,

    #[clap(flatten)]
    context_options: WalletContextOptions,

    #[clap(flatten)]
    move_args: Move,

    #[clap(flatten)]
    tx_options: TransactionOptions,

    /// Named addresses for the move binary
    ///
    /// Example: alice=0x1234, bob=default, alice2=alice
    ///
    /// Note: This will fail if there are duplicates in the Move.toml file remove those first.
    #[clap(long, value_parser=crate::utils::parse_map::<String, String>, default_value = "")]
    pub(crate) named_addresses: BTreeMap<String, String>,

    /// Whether publish modules by `MoveAction::ModuleBundle`?
    /// If not set, publish moduels through Move entry function
    /// `moveos_std::module_store::publish_package_entry`.
    /// **Deprecated**! Publish modules by `MoveAction::ModuleBundle` is no longer used anymore.
    /// So you should never add this option.
    /// For now, the option is kept for test only.
    #[clap(long)]
    pub by_move_action: bool,

    /// Return command outputs in json format
    #[clap(long, default_value = "false")]
    json: bool,

    /// Run the DryRun for this transaction
    #[clap(long, default_value = "false")]
    dry_run: bool,

    /// Skip the client side compatibility check
    #[clap(long, default_value = "false")]
    skip_client_compat_check: bool,
}

#[async_trait]
impl CommandAction<ExecuteTransactionResponseView> for Publish {
    async fn execute(self) -> RoochResult<ExecuteTransactionResponseView> {
        // Build context and handle errors
        let context = self.context_options.build_require_password()?;
        let max_gas_amount: Option<u64> = self.tx_options.max_gas_amount;
        let sender = context
            .resolve_address(self.tx_options.sender.clone())?
            .into();

        if let Some(ref package_file) = self.package_file {
            let file = std::fs::File::open(package_file)?;
            let pkg_data: PackageData = bcs::from_reader(file)?;
            eprintln!("Publish modules to address: {:?}", pkg_data.package_id);
            return self
                .publish_package(&context, sender, pkg_data, max_gas_amount)
                .await;
        }

        // Clone variables for later use
        let package_path = self
            .move_args
            .package_path
            .clone()
            .unwrap_or_else(|| std::env::current_dir().unwrap());
        let config = self.move_args.build_config.clone();
        let mut config = config.clone();
        config.compiler_config.language_version = Some(LanguageVersion::V2_1);
        config.compiler_config.compiler_version = Some(CompilerVersion::V2_1);

        // Parse named addresses from context and update config
        config.additional_named_addresses =
            context.parse_and_resolve_addresses(self.named_addresses.clone())?;
        let config_cloned = config.clone();

        // Compile the package and run the verifier
        let (mut package, _) =
            config.compile_package_no_exit(&package_path, vec![], &mut stderr())?;
        run_verifier(package_path, config_cloned, &mut package)?;

        // Get the modules from the package
        let modules = package.root_modules_map();
        let empty_modules = modules.iter_modules_owned().is_empty();
        let pkg_address = if !empty_modules {
            let first_module = &modules.iter_modules_owned()[0];
            first_module.self_id().address().to_owned()
        } else {
            return Err(RoochError::MoveCompilationError(format!(
                "compiling move modules error! Is the project or module empty: {:?}",
                empty_modules,
            )));
        };

        // Initialize bundles vector and sort modules by dependency order
        let mut bundles: Vec<Vec<u8>> = vec![];
        let sorted_modules = sort_by_dependency_order(modules.iter_modules())?;

        // Download all modules from remote
        let all_module_ids = package
            .all_modules_map()
            .get_map()
            .iter()
            .map(|(mid, _)| mid.clone())
            .collect::<Vec<_>>();

<<<<<<< HEAD
        //Because the verify modules function will load many modules from the rpc server,
        //We need to download all modules in one rpc request and then verify the modules.
        let mut resolver = MemoryModuleResolver::new(context.get_client().await?);
        resolver.download(all_module_ids)?;
        //#TODO: disable the verification process temporary
        //moveos_verifier::verifier::verify_modules(&sorted_modules, &resolver)?;
        for module in sorted_modules {
=======
        for module in &sorted_modules {
>>>>>>> f52b55c9
            let module_address = module.self_id().address().to_owned();
            if module_address != pkg_address {
                return Err(RoochError::MoveCompilationError(format!(
                    "module's address ({:?}) not same as package module address {:?}",
                    module_address,
                    pkg_address.clone(),
                )));
            };
            let mut binary: Vec<u8> = vec![];
            module.serialize(&mut binary)?;
            bundles.push(binary);
        }

        //Because the verify modules function will load many modules from the rpc server,
        //We need to download all modules in one rpc request and then verify the modules.
        let mut resolver = MemoryModuleResolver::new(context.get_client().await?);
        resolver.download(all_module_ids)?;
        moveos_verifier::verifier::verify_modules(&sorted_modules, &resolver)?;
        let old_modules = resolver.get_modules(&pkg_address)?;
        if !old_modules.is_empty() && !self.skip_client_compat_check {
            releaser::check_modules_compat(sorted_modules, old_modules, true)?;
        }

        // Create a sender RoochAddress
        eprintln!("Publish modules to address: {}", pkg_address);

        // Prepare and execute the transaction based on the action type
        let tx_result = if !self.by_move_action {
            let pkg_data = PackageData::new(
                MoveString::from(package.compiled_package_info.package_name.as_str()),
                pkg_address,
                bundles,
            );
            self.publish_package(&context, sender, pkg_data, max_gas_amount)
                .await?
        } else {
            // Handle MoveAction.ModuleBundle case
            let action = MoveAction::ModuleBundle(bundles);
            let tx_data = context
                .build_tx_data(sender, action, max_gas_amount)
                .await?;
            context.sign_and_execute(sender, tx_data).await?
        };
        //Directly return the result, the publish transaction may be failed.
        //Caller need to check the `execution_info.status` field.
        Ok(tx_result)
    }

    /// Executes the command, and serializes it to the common JSON output type
    async fn execute_serialized(self) -> RoochResult<String> {
        let json = self.json;
        let result = self.execute().await?;

        if json {
            let output = serde_json::to_string_pretty(&result).unwrap();
            if output == "null" {
                return Ok("".to_string());
            }
            Ok(output)
        } else {
            Self::pretty_transaction_response(&result)
        }
    }
}

impl Publish {
    fn pretty_transaction_response(
        txn_response: &ExecuteTransactionResponseView,
    ) -> RoochResult<String> {
        let mut output = String::new();

        // print execution info
        let exe_info = &txn_response.execution_info;
        output.push_str(&exe_info.to_human_readable_string(false, 0));

        if let Some(txn_output) = &txn_response.output {
            // print error info
            if let Some(error_info) = txn_response.clone().error_info {
                output.push_str(
                    format!(
                        "\n\n\nTransaction dry run failed:\n {:?}",
                        error_info.vm_error_info.error_message
                    )
                    .as_str(),
                );
                output.push_str("\nCallStack trace:\n".to_string().as_str());
                for (idx, item) in error_info.vm_error_info.execution_state.iter().enumerate() {
                    output.push_str(format!("{} {}\n", idx, item).as_str());
                }
            };

            // print modules
            let changes = &txn_output.changeset.changes;
            let module_store_id = ModuleStore::object_id();
            let mut new_modules = vec![];
            let mut updated_modules = vec![];
            for change in changes {
                if change.metadata.id != module_store_id {
                    continue;
                };

                for package_change in &change.fields {
                    let package_owner = package_change.metadata.owner.0;
                    for module_change in &package_change.fields {
                        let metadata = ObjectMeta::from(module_change.metadata.clone());

                        let value = module_change.value.clone().map(Op::<Vec<u8>>::from).ok_or(
                            RoochError::TransactionError(
                                "Module change value is missing".to_owned(),
                            ),
                        )?;
                        let (flag, bytes) = match value {
                            Op::New(bytes) => (0, bytes),
                            Op::Modify(bytes) => (1, bytes),
                            Op::Delete => unreachable!("Module will never be deleted"),
                        };
                        let object_state = ObjectState::new(metadata, bytes);
                        let module = object_state.value_as_df::<MoveString, MoveModule>()?;
                        let module_id = ModuleId::new(
                            package_owner.into(),
                            Identifier::new(format!("{}", module.name))?,
                        );
                        if flag == 0 {
                            new_modules.push(module_id);
                        } else {
                            updated_modules.push(module_id);
                        }
                    }
                }
            }

            output.push_str("\n\nNew modules:");
            if new_modules.is_empty() {
                output.push_str("\n    None");
            } else {
                for module in new_modules {
                    output.push_str(&format!("\n    {}", module.short_str_lossless()));
                }
            };
            output.push_str("\n\nUpdated modules:");
            if updated_modules.is_empty() {
                output.push_str("\n    None");
            } else {
                for module in updated_modules {
                    output.push_str(&format!("\n    {}", module.short_str_lossless()));
                }
            };

            // print objects changes
            output.push_str("\n\n");
            output.push_str(
                txn_output
                    .changeset
                    .to_human_readable_string(false, 0)
                    .as_str(),
            );
        }

        Ok(output)
    }

    async fn publish_package(
        &self,
        context: &WalletContext,
        sender: RoochAddress,
        pkg_data: PackageData,
        max_gas_amount: Option<u64>,
    ) -> RoochResult<ExecuteTransactionResponseView> {
        let pkg_bytes = bcs::to_bytes(&pkg_data).unwrap();
        let args = bcs::to_bytes(&pkg_bytes).unwrap();
        let action = MoveAction::new_function_call(
            FunctionId::new(
                ModuleId::new(
                    MOVEOS_STD_ADDRESS,
                    Identifier::new("module_store".to_owned()).unwrap(),
                ),
                Identifier::new("publish_package_entry".to_owned()).unwrap(),
            ),
            vec![],
            vec![args],
        );

        if self.dry_run {
            let rooch_tx_data = context
                .build_tx_data(sender, action.clone(), max_gas_amount)
                .await?;
            let dry_run_result =
                dry_run_tx_locally(context.get_client().await?, rooch_tx_data).await?;

            return Ok(dry_run_result.into());
        }

        let tx_data = context
            .build_tx_data(sender, action, max_gas_amount)
            .await?;

        // Handle transaction with or without authenticator
        match &self.tx_options.authenticator {
            Some(authenticator) => {
                let tx = RoochTransaction::new(tx_data, authenticator.clone().into());
                context.execute(tx).await
            }
            None => context.sign_and_execute(sender, tx_data).await,
        }
    }
}<|MERGE_RESOLUTION|>--- conflicted
+++ resolved
@@ -6,12 +6,9 @@
 use async_trait::async_trait;
 use bytes::Bytes;
 use clap::Parser;
-<<<<<<< HEAD
 use move_binary_format::errors::PartialVMResult;
-=======
 use framework_builder::releaser;
 use move_binary_format::CompiledModule;
->>>>>>> f52b55c9
 use move_cli::Move;
 use move_core_types::account_address::AccountAddress;
 use move_core_types::effects::Op;
@@ -246,17 +243,7 @@
             .map(|(mid, _)| mid.clone())
             .collect::<Vec<_>>();
 
-<<<<<<< HEAD
-        //Because the verify modules function will load many modules from the rpc server,
-        //We need to download all modules in one rpc request and then verify the modules.
-        let mut resolver = MemoryModuleResolver::new(context.get_client().await?);
-        resolver.download(all_module_ids)?;
-        //#TODO: disable the verification process temporary
-        //moveos_verifier::verifier::verify_modules(&sorted_modules, &resolver)?;
-        for module in sorted_modules {
-=======
         for module in &sorted_modules {
->>>>>>> f52b55c9
             let module_address = module.self_id().address().to_owned();
             if module_address != pkg_address {
                 return Err(RoochError::MoveCompilationError(format!(
