--- conflicted
+++ resolved
@@ -8,10 +8,6 @@
     resource::ResourceCommand,
     server::ServerCommand,
 };
-<<<<<<< HEAD
-use rooch_common::config::{rooch_config_path, Config, PersistedConfig, RoochConfig};
-=======
->>>>>>> 3e30f838
 
 use commands::init::Init;
 use rooch_types::cli::{CliResult, CommandAction};
@@ -40,45 +36,9 @@
     match opt.cmd {
         Command::Move(move_cli) => move_cli.execute().await,
         Command::Server(server) => server.execute().await,
-<<<<<<< HEAD
-        Command::Resource(resource) => resource.execute().await,
-        Command::Object(object) => object.execute().await,
-        Command::Account { cmd } => {
-            let config: RoochConfig = prompt_if_no_config().await?;
-
-            if let Some(cmd) = cmd {
-                cmd.execute(
-                    &mut config.persisted(rooch_config_path().map_err(CliError::from)?.as_path()),
-                )
-                .await?;
-            } else {
-                let mut app = Command::command();
-                app.build();
-                app.find_subcommand_mut("account")
-                    .unwrap()
-                    .print_help()
-                    .map_err(CliError::from)?;
-            }
-            Ok(())
-        }
-    }
-}
-
-async fn prompt_if_no_config() -> Result<RoochConfig, anyhow::Error> {
-    let config_path = rooch_config_path().map_err(CliError::from)?;
-
-    if !config_path.exists() {
-        println!(
-            "Creating config file [{:?}] with default server and ed25519 key scheme.",
-            config_path
-        );
-
-        crate::commands::init::init().await?;
-=======
         Command::Resource(resource) => resource.execute_serialized().await,
         Command::Object(object) => object.execute_serialized().await,
         Command::Init(c) => c.execute_serialized().await,
         Command::Account(a) => a.execute_serialized().await,
->>>>>>> 3e30f838
     }
 }