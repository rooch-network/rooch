[package]
name = "rooch-server"
version = "0.1.0"
edition = "2021"

# See more keys and their definitions at https://doc.rust-lang.org/cargo/reference/manifest.html

[dependencies]
anyhow = { workspace = true }
async-trait = { workspace = true }
bcs = { workspace = true }
chrono = { workspace = true }
clap = { workspace = true }
coerce = { workspace = true }
derive_builder = { workspace = true }
futures = { workspace = true }
jsonrpsee = { workspace = true }
serde = { workspace = true }
serde_yaml = { workspace = true }
serde_json = { workspace = true }
thiserror = { workspace = true }
tokio = { features = ["full"], workspace = true }
tonic = { workspace = true }
tracing = { workspace = true }
tracing-subscriber = { workspace = true }
move-core-types = { workspace = true }
move-resource-viewer = { workspace = true }
schemars = { workspace = true }
serde_with = { workspace = true }

moveos = { workspace = true }
moveos-statedb = { workspace = true }
#moveos-common = { workspace = true }
moveos-types = { workspace = true }
<<<<<<< HEAD
rooch-common = { workspace = true }
=======

rooch-types = { workspace = true }
>>>>>>> 42b0bead
<|MERGE_RESOLUTION|>--- conflicted
+++ resolved
@@ -32,9 +32,6 @@
 moveos-statedb = { workspace = true }
 #moveos-common = { workspace = true }
 moveos-types = { workspace = true }
-<<<<<<< HEAD
 rooch-common = { workspace = true }
-=======
 
-rooch-types = { workspace = true }
->>>>>>> 42b0bead
+rooch-types = { workspace = true }