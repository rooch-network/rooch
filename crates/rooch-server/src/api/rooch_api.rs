// Copyright (c) RoochNetwork
// SPDX-License-Identifier: Apache-2.0

use crate::jsonrpc_types::{
<<<<<<< HEAD
    AccessPathView, AnnotatedEventView, AnnotatedFunctionReturnValueView, AnnotatedStateView,
    EventFilterView, ExecuteTransactionResponseView, FunctionCallView, RoochH256View, StateView,
    StrView, StructTagView, TransactionView,
=======
    AnnotatedEventView, AnnotatedFunctionReturnValueView, AnnotatedStateView, EventPage,
    ExecuteTransactionResponseView, FunctionCallView, StateView, StrView, StructTagView,
    TransactionView,
>>>>>>> 65ddb63c
};
use jsonrpsee::core::RpcResult;
use jsonrpsee::proc_macros::rpc;
use rooch_open_rpc_macros::open_rpc;

#[open_rpc(namespace = "rooch")]
#[rpc(server, client, namespace = "rooch")]
pub trait RoochAPI {
    /// Send the signed transaction in bcs hex format
    /// This method does not block waiting for the transaction to be executed.
    #[method(name = "sendRawTransaction")]
    async fn send_raw_transaction(&self, tx_bcs_hex: StrView<Vec<u8>>) -> RpcResult<RoochH256View>;

    /// Send the signed transaction in bcs hex format
    /// This method blocks waiting for the transaction to be executed.
    #[method(name = "executeRawTransaction")]
    async fn execute_raw_transaction(
        &self,
        tx_bcs_hex: StrView<Vec<u8>>,
    ) -> RpcResult<ExecuteTransactionResponseView>;

    /// Execute a read-only function call
    /// The function do not change the state of Application
    #[method(name = "executeViewFunction")]
    async fn execute_view_function(
        &self,
        function_call: FunctionCallView,
    ) -> RpcResult<Vec<AnnotatedFunctionReturnValueView>>;

    /// Get the states by access_path
    #[method(name = "getStates")]
    async fn get_states(&self, access_path: AccessPathView) -> RpcResult<Vec<Option<StateView>>>;

    /// Get the annotated states by access_path
    /// The annotated states include the decoded move value of the state
    #[method(name = "getAnnotatedStates")]
    async fn get_annotated_states(
        &self,
        access_path: AccessPathView,
    ) -> RpcResult<Vec<Option<AnnotatedStateView>>>;

    /// Get the events by event handle id
    #[method(name = "getEventsByEventHandle")]
    async fn get_events_by_event_handle(
        &self,
        event_handle_type: StructTagView,
        cursor: Option<u64>,
        limit: Option<u64>,
    ) -> RpcResult<EventPage>;

    /// Get the events by event filter
    #[method(name = "getEvents")]
    async fn get_events(
        &self,
        filter: EventFilterView,
    ) -> RpcResult<Vec<Option<AnnotatedEventView>>>;

    #[method(name = "getTransactionByHash")]
    async fn get_transaction_by_hash(
        &self,
        hash: RoochH256View,
    ) -> RpcResult<Option<TransactionView>>;

    #[method(name = "getTransactionByIndex")]
    async fn get_transaction_by_index(
        &self,
        start: u64,
        limit: u64,
    ) -> RpcResult<Vec<TransactionView>>;
}<|MERGE_RESOLUTION|>--- conflicted
+++ resolved
@@ -2,15 +2,9 @@
 // SPDX-License-Identifier: Apache-2.0
 
 use crate::jsonrpc_types::{
-<<<<<<< HEAD
     AccessPathView, AnnotatedEventView, AnnotatedFunctionReturnValueView, AnnotatedStateView,
     EventFilterView, ExecuteTransactionResponseView, FunctionCallView, RoochH256View, StateView,
     StrView, StructTagView, TransactionView,
-=======
-    AnnotatedEventView, AnnotatedFunctionReturnValueView, AnnotatedStateView, EventPage,
-    ExecuteTransactionResponseView, FunctionCallView, StateView, StrView, StructTagView,
-    TransactionView,
->>>>>>> 65ddb63c
 };
 use jsonrpsee::core::RpcResult;
 use jsonrpsee::proc_macros::rpc;
