--- conflicted
+++ resolved
@@ -2,12 +2,8 @@
 // SPDX-License-Identifier: Apache-2.0
 
 use crate::jsonrpc_types::StrView;
-<<<<<<< HEAD
-use move_binary_format::file_format::AbilitySet;
-// use move_core_types::parser::{parse_type_tag};
-=======
 use anyhow::Result;
->>>>>>> e99977ec
+// use move_binary_format::file_format::AbilitySet;
 use move_core_types::{
     account_address::AccountAddress,
     identifier::Identifier,
@@ -33,11 +29,8 @@
 };
 use schemars::JsonSchema;
 use serde::{Deserialize, Serialize};
-<<<<<<< HEAD
+use std::collections::BTreeMap;
 use std::str::FromStr;
-=======
-use std::collections::BTreeMap;
->>>>>>> e99977ec
 
 pub type ModuleIdView = StrView<ModuleId>;
 pub type TypeTagView = StrView<TypeTag>;
@@ -232,19 +225,6 @@
     }
 }
 
-// impl std::fmt::Display for FunctionIdView {
-//     fn fmt(&self, f: &mut std::fmt::Formatter<'_>) -> std::fmt::Result {
-//         write!(f, "{}", &self.0)
-//     }
-// }
-//
-// impl FromStr for FunctionIdView {
-//     type Err = anyhow::Error;
-//     fn from_str(s: &str) -> Result<Self, Self::Err> {
-//         Ok(Self(FunctionId::from_str(s)?))
-//     }
-// }
-
 impl std::fmt::Display for StrView<ModuleId> {
     fn fmt(&self, f: &mut std::fmt::Formatter<'_>) -> std::fmt::Result {
         write!(f, "{}", &self.0)
@@ -258,39 +238,6 @@
         Ok(Self(parse_module_id(s)?))
     }
 }
-
-// impl std::fmt::Display for TypeTagView {
-//     fn fmt(&self, f: &mut std::fmt::Formatter<'_>) -> std::fmt::Result {
-//         write!(f, "{}", &self.0)
-//     }
-// }
-//
-// impl FromStr for TypeTagView {
-//     type Err = anyhow::Error;
-//
-//     fn from_str(s: &str) -> Result<Self, Self::Err> {
-//         let type_tag = parse_type_tag(s)?;
-//         Ok(Self(type_tag))
-//     }
-// }
-
-// impl std::fmt::Display for StrView<StructTag> {
-//     fn fmt(&self, f: &mut std::fmt::Formatter<'_>) -> std::fmt::Result {
-//         write!(f, "{}", &self.0)
-//     }
-// }
-//
-// impl FromStr for StructTagView {
-//     type Err = anyhow::Error;
-//
-//     fn from_str(s: &str) -> Result<Self, Self::Err> {
-//         let type_tag = parse_type_tag(s)?;
-//         match type_tag {
-//             TypeTag::Struct(s) => Ok(Self(*s)),
-//             t => anyhow::bail!("expect struct tag, actual: {}", t),
-//         }
-//     }
-// }
 
 #[derive(Debug, Clone, Deserialize, Serialize)]
 pub struct EventView {
