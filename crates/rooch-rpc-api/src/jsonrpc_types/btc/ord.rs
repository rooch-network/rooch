// Copyright (c) RoochNetwork
// SPDX-License-Identifier: Apache-2.0

use crate::jsonrpc_types::address::BitcoinAddressView;
use crate::jsonrpc_types::btc::transaction::{hex_to_txid, TxidView};
use crate::jsonrpc_types::{AccountAddressView, BytesView, MoveStringView, StrView, StructTagView};
use anyhow::Result;
use bitcoin::hashes::Hash;
use bitcoin::Txid;
use move_core_types::account_address::AccountAddress;
use moveos_types::move_std::string::MoveString;
<<<<<<< HEAD
use moveos_types::moveos_std::object_id;
use moveos_types::{moveos_std::object_id::ObjectID, state::MoveStructType};
=======
use moveos_types::moveos_std::object;
use moveos_types::{moveos_std::object::ObjectID, state::MoveStructType};
>>>>>>> 49a04e56
use rooch_types::bitcoin::ord::{
    BitcoinInscriptionID, Inscription, InscriptionID, InscriptionState,
};
use rooch_types::indexer::state::GlobalStateFilter;
use rooch_types::into_address::IntoAddress;
use schemars::JsonSchema;
use serde::{Deserialize, Serialize};

#[derive(Debug, PartialEq, Clone, Serialize, Deserialize, Eq, JsonSchema)]
pub struct BitcoinInscriptionIDView {
    pub txid: TxidView,
    pub index: u32,
}

impl From<BitcoinInscriptionIDView> for BitcoinInscriptionID {
    fn from(inscription: BitcoinInscriptionIDView) -> Self {
        BitcoinInscriptionID {
            txid: inscription.txid.into(),
            index: inscription.index,
        }
    }
}

#[derive(Debug, Clone, Deserialize, Serialize, JsonSchema)]
#[serde(rename_all = "snake_case")]
pub enum InscriptionFilterView {
    /// Query by owner, represent by bitcoin address
    Owner(BitcoinAddressView),
    /// Query by inscription id, represent by bitcoin txid and index
    InscriptionId { txid: String, index: u32 },
    /// Query by object id.
    ObjectId(ObjectID),
    /// Query all.
    All,
}

impl InscriptionFilterView {
    pub fn into_global_state_filter(
        filter: InscriptionFilterView,
        resolve_address: AccountAddress,
    ) -> Result<GlobalStateFilter> {
        Ok(match filter {
            InscriptionFilterView::Owner(_owner) => GlobalStateFilter::ObjectTypeWithOwner {
                object_type: Inscription::struct_tag(),
                owner: resolve_address,
            },
            InscriptionFilterView::InscriptionId { txid, index } => {
                let txid = hex_to_txid(txid.as_str())?;
                let inscription_id = InscriptionID::new(txid.into_address(), index);
                let object_id =
<<<<<<< HEAD
                    object_id::custom_object_id(inscription_id, &Inscription::struct_tag());
=======
                    object::custom_object_id(inscription_id, &Inscription::struct_tag());
>>>>>>> 49a04e56

                GlobalStateFilter::ObjectId(object_id)
            }
            InscriptionFilterView::ObjectId(object_id) => GlobalStateFilter::ObjectId(object_id),
            InscriptionFilterView::All => GlobalStateFilter::ObjectType(Inscription::struct_tag()),
        })
    }
}

#[derive(Debug, Clone, Deserialize, Serialize, JsonSchema)]
pub struct InscriptionIDView {
    pub txid: AccountAddressView,
    pub index: u32,
}

#[derive(Debug, Clone, Deserialize, Serialize, JsonSchema)]
pub struct InscriptionView {
    pub txid: AccountAddressView,
    pub bitcoin_txid: TxidView,
    pub index: u32,
    pub body: BytesView,
    pub content_encoding: Option<MoveStringView>,
    pub content_type: Option<MoveStringView>,
    pub metadata: BytesView,
    pub metaprotocol: Option<MoveStringView>,
    pub parent: Option<ObjectID>,
    pub pointer: Option<u64>,
}

impl From<Inscription> for InscriptionView {
    fn from(inscription: Inscription) -> Self {
        InscriptionView {
            txid: inscription.txid.into(),
            bitcoin_txid: StrView(Txid::from_byte_array(inscription.txid.into_bytes())),
            index: inscription.index,
            body: StrView(inscription.body),
            content_encoding: Option::<MoveString>::from(inscription.content_encoding).map(StrView),
            content_type: Option::<MoveString>::from(inscription.content_type).map(StrView),
            metadata: StrView(inscription.metadata),
            metaprotocol: Option::<MoveString>::from(inscription.metaprotocol).map(StrView),
            parent: Option::<ObjectID>::from(inscription.parent),
            pointer: Option::<u64>::from(inscription.pointer),
        }
    }
}

#[derive(Clone, Debug, Serialize, Deserialize, JsonSchema)]
pub struct InscriptionStateView {
    pub object_id: ObjectID,
    pub owner: AccountAddressView,
    pub owner_bitcoin_address: Option<String>,
    pub flag: u8,
    pub value: InscriptionView,
    pub object_type: StructTagView,
    pub tx_order: u64,
    pub state_index: u64,
    pub created_at: u64,
    pub updated_at: u64,
}

impl InscriptionStateView {
    pub fn try_new_from_inscription_state(
        inscription: InscriptionState,
        network: u8,
    ) -> Result<InscriptionStateView, anyhow::Error> {
        let owner_bitcoin_address = match inscription.owner_bitcoin_address {
            Some(baddress) => Some(baddress.format(network)?),
            None => None,
        };
        Ok(InscriptionStateView {
            object_id: inscription.object_id,
            owner: inscription.owner.into(),
            owner_bitcoin_address,
            flag: inscription.flag,
            value: inscription.value.into(),
            object_type: inscription.object_type.into(),
            tx_order: inscription.tx_order,
            state_index: inscription.state_index,
            created_at: inscription.created_at,
            updated_at: inscription.updated_at,
        })
    }
}<|MERGE_RESOLUTION|>--- conflicted
+++ resolved
@@ -9,13 +9,8 @@
 use bitcoin::Txid;
 use move_core_types::account_address::AccountAddress;
 use moveos_types::move_std::string::MoveString;
-<<<<<<< HEAD
-use moveos_types::moveos_std::object_id;
-use moveos_types::{moveos_std::object_id::ObjectID, state::MoveStructType};
-=======
 use moveos_types::moveos_std::object;
 use moveos_types::{moveos_std::object::ObjectID, state::MoveStructType};
->>>>>>> 49a04e56
 use rooch_types::bitcoin::ord::{
     BitcoinInscriptionID, Inscription, InscriptionID, InscriptionState,
 };
@@ -66,12 +61,7 @@
                 let txid = hex_to_txid(txid.as_str())?;
                 let inscription_id = InscriptionID::new(txid.into_address(), index);
                 let object_id =
-<<<<<<< HEAD
-                    object_id::custom_object_id(inscription_id, &Inscription::struct_tag());
-=======
                     object::custom_object_id(inscription_id, &Inscription::struct_tag());
->>>>>>> 49a04e56
-
                 GlobalStateFilter::ObjectId(object_id)
             }
             InscriptionFilterView::ObjectId(object_id) => GlobalStateFilter::ObjectId(object_id),
