// Copyright (c) RoochNetwork
// SPDX-License-Identifier: Apache-2.0

use crate::jsonrpc_types::address::BitcoinAddressView;
use crate::jsonrpc_types::btc::transaction::{hex_to_txid, TxidView};
use crate::jsonrpc_types::{AccountAddressView, StructTagView};
use anyhow::Result;
use bitcoin::hashes::Hash;
use bitcoin::Txid;
use move_core_types::account_address::AccountAddress;
<<<<<<< HEAD
use moveos_types::moveos_std::object_id;
use moveos_types::moveos_std::object_id::ObjectID;
=======
use moveos_types::moveos_std::object;
use moveos_types::moveos_std::object::ObjectID;
>>>>>>> 49a04e56
use moveos_types::state::MoveStructType;
use rooch_types::bitcoin::utxo::{BitcoinOutputID, OutputID, UTXOState, UTXO};
use rooch_types::indexer::state::GlobalStateFilter;
use rooch_types::into_address::IntoAddress;
use schemars::JsonSchema;
use serde::{Deserialize, Serialize};

#[derive(Debug, PartialEq, Clone, Serialize, Deserialize, Eq, JsonSchema)]
pub struct BitcoinOutputIDView {
    // pub txid: AccountAddress,
    pub txid: TxidView,
    pub vout: u32,
}

impl From<BitcoinOutputIDView> for BitcoinOutputID {
    fn from(inscription: BitcoinOutputIDView) -> Self {
        BitcoinOutputID {
            txid: inscription.txid.into(),
            vout: inscription.vout,
        }
    }
}

#[derive(Debug, Clone, Deserialize, Serialize, JsonSchema)]
#[serde(rename_all = "snake_case")]
pub enum UTXOFilterView {
    /// Query by owner, represent by bitcoin address
    Owner(BitcoinAddressView),
    /// Query by bitcoin output id, represent by bitcoin txid and vout
    OutputId { txid: String, vout: u32 },
    /// Query by object id.
    ObjectId(ObjectID),
    /// Query all.
    All,
}

impl UTXOFilterView {
    pub fn into_global_state_filter(
        filter_opt: UTXOFilterView,
        resolve_address: AccountAddress,
    ) -> Result<GlobalStateFilter> {
        Ok(match filter_opt {
            UTXOFilterView::Owner(_owner) => GlobalStateFilter::ObjectTypeWithOwner {
                object_type: UTXO::struct_tag(),
                owner: resolve_address,
            },
            UTXOFilterView::OutputId { txid, vout } => {
                let txid = hex_to_txid(txid.as_str())?;
                let output_id = OutputID::new(txid.into_address(), vout);
<<<<<<< HEAD
                let object_id = object_id::custom_object_id(output_id, &UTXO::struct_tag());
=======
                let object_id = object::custom_object_id(output_id, &UTXO::struct_tag());
>>>>>>> 49a04e56

                GlobalStateFilter::ObjectId(object_id)
            }
            UTXOFilterView::ObjectId(object_id) => GlobalStateFilter::ObjectId(object_id),
            UTXOFilterView::All => GlobalStateFilter::ObjectType(UTXO::struct_tag()),
        })
    }
}

#[derive(Clone, Debug, Serialize, Deserialize, JsonSchema)]
pub struct UTXOView {
    /// The txid of the UTXO
    txid: AccountAddressView,
    /// The txid of the UTXO
    bitcoin_txid: TxidView,
    /// The vout of the UTXO
    vout: u32,
    /// The value of the UTXO
    value: u64,
    /// Protocol seals
    seals: String,
}

impl UTXOView {
    pub fn try_new_from_utxo(utxo: UTXO) -> Result<UTXOView, anyhow::Error> {
        let bitcoin_txid = Txid::from_byte_array(utxo.txid.into_bytes());
        // reversed bytes of txid
        let seals_str = serde_json::to_string(&utxo.seals)?;

        Ok(UTXOView {
            txid: utxo.txid.into(),
            bitcoin_txid: bitcoin_txid.into(),
            vout: utxo.vout,
            value: utxo.value,
            seals: seals_str,
        })
    }
}

#[derive(Clone, Debug, Serialize, Deserialize, JsonSchema)]
pub struct UTXOStateView {
    pub object_id: ObjectID,
    pub owner: AccountAddressView,
    pub owner_bitcoin_address: Option<String>,
    pub flag: u8,
    pub value: Option<UTXOView>,
    pub object_type: StructTagView,
    pub tx_order: u64,
    pub state_index: u64,
    pub created_at: u64,
    pub updated_at: u64,
}

impl UTXOStateView {
    pub fn try_new_from_utxo_state(
        utxo: UTXOState,
        network: u8,
    ) -> Result<UTXOStateView, anyhow::Error> {
        let owner_bitcoin_address = match utxo.owner_bitcoin_address {
            Some(baddress) => Some(baddress.format(network)?),
            None => None,
        };
        let utxo_view = match utxo.value {
            Some(utxo) => Some(UTXOView::try_new_from_utxo(utxo)?),
            None => None,
        };
        Ok(UTXOStateView {
            object_id: utxo.object_id,
            owner: utxo.owner.into(),
            owner_bitcoin_address,
            flag: utxo.flag,
            value: utxo_view,
            object_type: utxo.object_type.into(),
            tx_order: utxo.tx_order,
            state_index: utxo.state_index,
            created_at: utxo.created_at,
            updated_at: utxo.updated_at,
        })
    }
}<|MERGE_RESOLUTION|>--- conflicted
+++ resolved
@@ -8,13 +8,8 @@
 use bitcoin::hashes::Hash;
 use bitcoin::Txid;
 use move_core_types::account_address::AccountAddress;
-<<<<<<< HEAD
-use moveos_types::moveos_std::object_id;
-use moveos_types::moveos_std::object_id::ObjectID;
-=======
 use moveos_types::moveos_std::object;
 use moveos_types::moveos_std::object::ObjectID;
->>>>>>> 49a04e56
 use moveos_types::state::MoveStructType;
 use rooch_types::bitcoin::utxo::{BitcoinOutputID, OutputID, UTXOState, UTXO};
 use rooch_types::indexer::state::GlobalStateFilter;
@@ -64,12 +59,7 @@
             UTXOFilterView::OutputId { txid, vout } => {
                 let txid = hex_to_txid(txid.as_str())?;
                 let output_id = OutputID::new(txid.into_address(), vout);
-<<<<<<< HEAD
-                let object_id = object_id::custom_object_id(output_id, &UTXO::struct_tag());
-=======
                 let object_id = object::custom_object_id(output_id, &UTXO::struct_tag());
->>>>>>> 49a04e56
-
                 GlobalStateFilter::ObjectId(object_id)
             }
             UTXOFilterView::ObjectId(object_id) => GlobalStateFilter::ObjectId(object_id),
