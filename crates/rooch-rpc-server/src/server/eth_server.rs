--- conflicted
+++ resolved
@@ -53,11 +53,7 @@
     }
 
     async fn get_chain_id(&self) -> RpcResult<String> {
-<<<<<<< HEAD
-        Ok(format!("0x{:X}", self.chain_id.id()))
-=======
-        Ok(format!("0x{:x}", self.chain_id))
->>>>>>> 23ebddb7
+        Ok(format!("0x{:x}", self.chain_id.id()))
     }
 
     async fn get_block_number(&self) -> RpcResult<String> {
