--- conflicted
+++ resolved
@@ -174,14 +174,9 @@
 
     // Init sequencer
     //TODO load from config
-<<<<<<< HEAD
-    let (_, kp, _, _) = generate_new_key(rooch_types::crypto::BuiltinScheme::Ed25519, None, None)?;
-    let sequencer = SequencerActor::new(kp, rooch_store, is_genesis)?
-=======
     let (_, kp, _, _) =
         generate_new_key_pair::<RoochAddress, RoochKeyPair>(CoinID::Rooch, None, None)?;
-    let sequencer = SequencerActor::new(kp, rooch_store)
->>>>>>> 2417e230
+    let sequencer = SequencerActor::new(kp, rooch_store, is_genesis)?
         .into_actor(Some("Sequencer"), &actor_system)
         .await?;
     let sequencer_proxy = SequencerProxy::new(sequencer.into());
