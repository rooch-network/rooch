--- conflicted
+++ resolved
@@ -581,17 +581,6 @@
                 .route(
                     "/subscribe/sse/transactions",
                     axum::routing::get(crate::axum_router::sse_transactions_handler),
-<<<<<<< HEAD
-                )
-                .route(
-                    "/subscribe/sse/events",
-                    axum::routing::get(crate::axum_router::sse_events_handler),
-                )
-                .route(
-                    "/subscribe/sse/transactions",
-                    axum::routing::get(crate::axum_router::sse_transactions_handler),
-=======
->>>>>>> 53ec5c64
                 );
         }
         ServiceType::WebSocket => {
