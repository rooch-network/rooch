--- conflicted
+++ resolved
@@ -302,17 +302,10 @@
             bitcoin_relayer_config,
             rpc_service.clone(),
         )
-<<<<<<< HEAD
-            .await?
-            .into_actor(Some("Relayer"), &actor_system)
-            .await?;
-        let relay_tick_in_seconds: u64 = 5;
-=======
         .await?
         .into_actor(Some("Relayer"), &actor_system)
         .await?;
         let relay_tick_in_seconds: u64 = 1;
->>>>>>> 05590c10
         let relayer_timer = Timer::start(
             relayer,
             Duration::from_secs(relay_tick_in_seconds),
