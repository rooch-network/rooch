--- conflicted
+++ resolved
@@ -164,12 +164,7 @@
     let (moveos_store, rooch_store) = init_storage(&store_config)?;
 
     // Init executor
-<<<<<<< HEAD
     let is_genesis = moveos_store.statedb.is_genesis();
-    let executor = ExecutorActor::new(chain_id.id(), moveos_store, rooch_store.clone())?
-        .into_actor(Some("Executor"), &actor_system)
-        .await?;
-=======
     let executor = ExecutorActor::new(
         chain_id_opt.genesis_ctx(),
         moveos_store,
@@ -177,7 +172,6 @@
     )?
     .into_actor(Some("Executor"), &actor_system)
     .await?;
->>>>>>> 45e1f6c1
     let executor_proxy = ExecutorProxy::new(executor.into());
 
     // Init sequencer
