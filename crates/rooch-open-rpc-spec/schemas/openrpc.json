--- conflicted
+++ resolved
@@ -2558,37 +2558,6 @@
           }
         }
       },
-<<<<<<< HEAD
-      "RepairIndexerParamsView": {
-        "oneOf": [
-          {
-            "description": "Repair by owner.",
-            "type": "object",
-            "required": [
-              "owner"
-            ],
-            "properties": {
-              "owner": {
-                "$ref": "#/components/schemas/rooch_rpc_api::jsonrpc_types::address::UnitedAddress"
-              }
-            },
-            "additionalProperties": false
-          },
-          {
-            "description": "Repair by object ids.",
-            "type": "object",
-            "required": [
-              "object_id"
-            ],
-            "properties": {
-              "object_id": {
-                "$ref": "#/components/schemas/alloc::vec::Vec<moveos_types::moveos_std::object::ObjectID>"
-              }
-            },
-            "additionalProperties": false
-          }
-        ]
-=======
       "RawTransactionOutputView": {
         "type": "object",
         "required": [
@@ -2607,7 +2576,36 @@
             "$ref": "#/components/schemas/KeptVMStatusView"
           }
         }
->>>>>>> 85073017
+      },
+      "RepairIndexerParamsView": {
+        "oneOf": [
+          {
+            "description": "Repair by owner.",
+            "type": "object",
+            "required": [
+              "owner"
+            ],
+            "properties": {
+              "owner": {
+                "$ref": "#/components/schemas/rooch_rpc_api::jsonrpc_types::address::UnitedAddress"
+              }
+            },
+            "additionalProperties": false
+          },
+          {
+            "description": "Repair by object ids.",
+            "type": "object",
+            "required": [
+              "object_id"
+            ],
+            "properties": {
+              "object_id": {
+                "$ref": "#/components/schemas/alloc::vec::Vec<moveos_types::moveos_std::object::ObjectID>"
+              }
+            },
+            "additionalProperties": false
+          }
+        ]
       },
       "ScriptCallView": {
         "type": "object",
