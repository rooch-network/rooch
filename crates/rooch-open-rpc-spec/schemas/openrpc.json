--- conflicted
+++ resolved
@@ -170,7 +170,7 @@
         {
           "name": "cursor",
           "schema": {
-            "type": "string"
+            "$ref": "#/components/schemas/alloc::vec::Vec<u8>"
           }
         },
         {
@@ -184,7 +184,7 @@
         "name": "BalanceInfoPageView",
         "required": true,
         "schema": {
-          "$ref": "#/components/schemas/PageView_for_BalanceInfoView_and_String"
+          "$ref": "#/components/schemas/PageView_for_BalanceInfoView_and_alloc::vec::Vec<u8>"
         }
       }
     },
@@ -223,12 +223,6 @@
           }
         },
         {
-          "name": "descending_order",
-          "schema": {
-            "type": "boolean"
-          }
-        },
-        {
           "name": "event_options",
           "schema": {
             "$ref": "#/components/schemas/EventOptions"
@@ -325,12 +319,6 @@
           "schema": {
             "$ref": "#/components/schemas/u64"
           }
-        },
-        {
-          "name": "descending_order",
-          "schema": {
-            "type": "boolean"
-          }
         }
       ],
       "result": {
@@ -355,7 +343,7 @@
         {
           "name": "cursor",
           "schema": {
-            "type": "string"
+            "$ref": "#/components/schemas/alloc::vec::Vec<u8>"
           }
         },
         {
@@ -372,10 +360,10 @@
         }
       ],
       "result": {
-        "name": "StatePageView",
+        "name": "StatesPageView",
         "required": true,
         "schema": {
-          "$ref": "#/components/schemas/PageView_for_StateKVView_and_String"
+          "$ref": "#/components/schemas/PageView_for_KeyStateKVView_and_alloc::vec::Vec<u8>"
         }
       }
     },
@@ -749,69 +737,6 @@
           },
           "symbol": {
             "type": "string"
-          }
-        }
-      },
-<<<<<<< HEAD
-      "BitcoinInscriptionIDView": {
-        "type": "object",
-        "required": [
-          "index",
-          "txid"
-        ],
-        "properties": {
-          "index": {
-            "type": "integer",
-            "format": "uint32",
-            "minimum": 0.0
-          },
-          "txid": {
-            "$ref": "#/components/schemas/bitcoin::hash_types::newtypes::Txid"
-          }
-        }
-      },
-      "BitcoinOutputIDView": {
-        "type": "object",
-        "required": [
-          "txid",
-          "vout"
-        ],
-        "properties": {
-          "txid": {
-            "$ref": "#/components/schemas/bitcoin::hash_types::newtypes::Txid"
-          },
-          "vout": {
-            "type": "integer",
-            "format": "uint32",
-            "minimum": 0.0
-=======
-      "DisplayFieldsView": {
-        "type": "object",
-        "required": [
-          "fields"
-        ],
-        "properties": {
-          "fields": {
-            "type": "object",
-            "additionalProperties": {
-              "type": "string"
-            }
->>>>>>> a7ccf367
-          }
-        }
-      },
-      "DynamicFieldView": {
-        "type": "object",
-        "required": [
-          "k",
-          "v"
-        ],
-        "properties": {
-          "k": {
-            "$ref": "#/components/schemas/KeyStateView"
-          },
-          "v": {
-            "$ref": "#/components/schemas/OpView_for_StateView"
           }
         }
       },
@@ -1223,7 +1148,6 @@
           "owner",
           "size",
           "state_index",
-          "state_root",
           "tx_order",
           "updated_at",
           "value"
@@ -1239,6 +1163,16 @@
             "format": "uint8",
             "minimum": 0.0
           },
+          "key_type": {
+            "anyOf": [
+              {
+                "$ref": "#/components/schemas/move_core_types::language_storage::TypeTag"
+              },
+              {
+                "type": "null"
+              }
+            ]
+          },
           "object_id": {
             "$ref": "#/components/schemas/ObjectID"
           },
@@ -1257,9 +1191,6 @@
             "type": "integer",
             "format": "uint64",
             "minimum": 0.0
-          },
-          "state_root": {
-            "$ref": "#/components/schemas/move_core_types::account_address::AccountAddress"
           },
           "tx_order": {
             "type": "integer",
@@ -1332,9 +1263,7 @@
         "type": "object",
         "required": [
           "created_at",
-          "key",
           "key_hex",
-          "key_type",
           "state_index",
           "table_handle",
           "tx_order",
@@ -1348,15 +1277,9 @@
             "format": "uint64",
             "minimum": 0.0
           },
-          "key": {
-            "$ref": "#/components/schemas/AnnotatedMoveValueView"
-          },
           "key_hex": {
             "type": "string"
           },
-          "key_type": {
-            "$ref": "#/components/schemas/move_core_types::language_storage::TypeTag"
-          },
           "state_index": {
             "type": "integer",
             "format": "uint64",
@@ -1399,20 +1322,7 @@
             "additionalProperties": false
           },
           {
-            "description": "Query by inscription id, represent by bitcoin txid and index",
-            "type": "object",
-            "required": [
-              "inscription_id"
-            ],
-            "properties": {
-              "inscription_id": {
-                "$ref": "#/components/schemas/BitcoinInscriptionIDView"
-              }
-            },
-            "additionalProperties": false
-          },
-          {
-            "description": "Query by object id.",
+            "description": "Query by txid. Query by object id.",
             "type": "object",
             "required": [
               "object_id"
@@ -1460,9 +1370,13 @@
             "$ref": "#/components/schemas/move_core_types::account_address::AccountAddress"
           },
           "owner_bitcoin_address": {
-            "type": [
-              "string",
-              "null"
+            "anyOf": [
+              {
+                "$ref": "#/components/schemas/rooch_types::address::BitcoinAddress"
+              },
+              {
+                "type": "null"
+              }
             ]
           },
           "state_index": {
@@ -1660,11 +1574,25 @@
           }
         ]
       },
+      "KeyStateKVView": {
+        "type": "object",
+        "required": [
+          "key_state",
+          "state"
+        ],
+        "properties": {
+          "key_state": {
+            "$ref": "#/components/schemas/KeyStateView"
+          },
+          "state": {
+            "$ref": "#/components/schemas/StateView"
+          }
+        }
+      },
       "KeyStateView": {
         "type": "object",
         "required": [
-          "key",
-          "key_type"
+          "key"
         ],
         "properties": {
           "decoded_key": {
@@ -1681,7 +1609,14 @@
             "$ref": "#/components/schemas/alloc::vec::Vec<u8>"
           },
           "key_type": {
-            "$ref": "#/components/schemas/move_core_types::language_storage::TypeTag"
+            "anyOf": [
+              {
+                "$ref": "#/components/schemas/move_core_types::language_storage::TypeTag"
+              },
+              {
+                "type": "null"
+              }
+            ]
           }
         }
       },
@@ -1782,16 +1717,6 @@
                   }
                 ]
               },
-              "display_fields": {
-                "anyOf": [
-                  {
-                    "$ref": "#/components/schemas/DisplayFieldsView"
-                  },
-                  {
-                    "type": "null"
-                  }
-                ]
-              },
               "type": {
                 "type": "string",
                 "enum": [
@@ -1824,16 +1749,6 @@
                   }
                 ]
               },
-              "display_fields": {
-                "anyOf": [
-                  {
-                    "$ref": "#/components/schemas/DisplayFieldsView"
-                  },
-                  {
-                    "type": "null"
-                  }
-                ]
-              },
               "type": {
                 "type": "string",
                 "enum": [
@@ -1864,7 +1779,7 @@
           }
         ]
       },
-      "PageView_for_BalanceInfoView_and_String": {
+      "PageView_for_BalanceInfoView_and_alloc::vec::Vec<u8>": {
         "description": "`next_cursor` points to the last item in the page; Reading with `next_cursor` will start from the next item after `next_cursor` if `next_cursor` is `Some`, otherwise it will start from the first item.",
         "type": "object",
         "required": [
@@ -1882,9 +1797,13 @@
             "type": "boolean"
           },
           "next_cursor": {
-            "type": [
-              "string",
-              "null"
+            "anyOf": [
+              {
+                "$ref": "#/components/schemas/alloc::vec::Vec<u8>"
+              },
+              {
+                "type": "null"
+              }
             ]
           }
         }
@@ -2061,7 +1980,7 @@
           }
         }
       },
-      "PageView_for_StateKVView_and_String": {
+      "PageView_for_KeyStateKVView_and_alloc::vec::Vec<u8>": {
         "description": "`next_cursor` points to the last item in the page; Reading with `next_cursor` will start from the next item after `next_cursor` if `next_cursor` is `Some`, otherwise it will start from the first item.",
         "type": "object",
         "required": [
@@ -2072,16 +1991,20 @@
           "data": {
             "type": "array",
             "items": {
-              "$ref": "#/components/schemas/StateKVView"
+              "$ref": "#/components/schemas/KeyStateKVView"
             }
           },
           "has_next_page": {
             "type": "boolean"
           },
           "next_cursor": {
-            "type": [
-              "string",
-              "null"
+            "anyOf": [
+              {
+                "$ref": "#/components/schemas/alloc::vec::Vec<u8>"
+              },
+              {
+                "type": "null"
+              }
             ]
           }
         }
@@ -2196,11 +2119,10 @@
             }
           },
           "new_tables": {
-            "type": "array",
-            "items": {
-              "$ref": "#/components/schemas/ObjectID"
-            },
-            "uniqueItems": true
+            "type": "object",
+            "additionalProperties": {
+              "$ref": "#/components/schemas/TableTypeInfoView"
+            }
           },
           "removed_tables": {
             "type": "array",
@@ -2211,21 +2133,6 @@
           }
         }
       },
-      "StateKVView": {
-        "type": "object",
-        "required": [
-          "key_state",
-          "state"
-        ],
-        "properties": {
-          "key_state": {
-            "$ref": "#/components/schemas/KeyStateView"
-          },
-          "state": {
-            "$ref": "#/components/schemas/StateView"
-          }
-        }
-      },
       "StateOptions": {
         "type": "object",
         "properties": {
@@ -2233,11 +2140,6 @@
             "description": "If true, the state is decoded and the decoded value is returned in the response.",
             "default": false,
             "type": "boolean"
-          },
-          "showDisplay": {
-            "description": "If true, result with display rendered is returned",
-            "default": false,
-            "type": "boolean"
           }
         }
       },
@@ -2269,16 +2171,6 @@
             "anyOf": [
               {
                 "$ref": "#/components/schemas/AnnotatedMoveValueView"
-              },
-              {
-                "type": "null"
-              }
-            ]
-          },
-          "display_fields": {
-            "anyOf": [
-              {
-                "$ref": "#/components/schemas/DisplayFieldsView"
               },
               {
                 "type": "null"
@@ -2308,11 +2200,10 @@
             }
           },
           "new_tables": {
-            "type": "array",
-            "items": {
-              "$ref": "#/components/schemas/ObjectID"
-            },
-            "uniqueItems": true
+            "type": "object",
+            "additionalProperties": {
+              "$ref": "#/components/schemas/TableTypeInfoView"
+            }
           },
           "removed_tables": {
             "type": "array",
@@ -2327,14 +2218,18 @@
         "type": "object",
         "required": [
           "entries",
+          "key_type",
           "size_increment"
         ],
         "properties": {
           "entries": {
-            "type": "array",
-            "items": {
-              "$ref": "#/components/schemas/DynamicFieldView"
-            }
+            "type": "object",
+            "additionalProperties": {
+              "$ref": "#/components/schemas/OpView_for_StateView"
+            }
+          },
+          "key_type": {
+            "$ref": "#/components/schemas/move_core_types::language_storage::TypeTag"
           },
           "size_increment": {
             "type": "integer",
@@ -2358,6 +2253,17 @@
             "additionalProperties": false
           }
         ]
+      },
+      "TableTypeInfoView": {
+        "type": "object",
+        "required": [
+          "key_type"
+        ],
+        "properties": {
+          "key_type": {
+            "$ref": "#/components/schemas/move_core_types::language_storage::TypeTag"
+          }
+        }
       },
       "TransactionExecutionInfoView": {
         "type": "object",
@@ -2622,20 +2528,7 @@
             "additionalProperties": false
           },
           {
-            "description": "Query by bitcoin output id, represent by bitcoin txid and vout",
-            "type": "object",
-            "required": [
-              "output_id"
-            ],
-            "properties": {
-              "output_id": {
-                "$ref": "#/components/schemas/BitcoinOutputIDView"
-              }
-            },
-            "additionalProperties": false
-          },
-          {
-            "description": "Query by object id.",
+            "description": "Query by txid. Query by object id.",
             "type": "object",
             "required": [
               "object_id"
