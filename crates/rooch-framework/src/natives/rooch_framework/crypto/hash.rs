// Copyright (c) RoochNetwork
// SPDX-License-Identifier: Apache-2.0

use crate::natives::helpers::{make_module_natives, make_native};
use fastcrypto::hash::{Blake2b256, HashFunction, Keccak256};
use move_binary_format::errors::PartialVMResult;
use move_core_types::gas_algebra::{InternalGas, InternalGasPerByte, NumBytes};
use move_vm_runtime::native_functions::{NativeContext, NativeFunction};
use move_vm_types::{
    loaded_data::runtime_types::Type,
    natives::function::NativeResult,
    pop_arg,
    values::{Value, VectorRef},
};
use smallvec::smallvec;
use std::collections::VecDeque;

fn hash<H: HashFunction<DIGEST_SIZE>, const DIGEST_SIZE: usize>(
    gas_params: &FromBytesGasParameters,
    _: &mut NativeContext,
    ty_args: Vec<Type>,
    mut args: VecDeque<Value>,
) -> PartialVMResult<NativeResult> {
    debug_assert!(ty_args.is_empty());
    debug_assert!(args.len() == 1);

    let msg = pop_arg!(args, VectorRef);

    let cost =
        gas_params.base + gas_params.per_byte * NumBytes::new(msg.as_bytes_ref().len() as u64);

    Ok(NativeResult::ok(
        cost,
        smallvec![Value::vector_u8(
            H::digest(msg.as_bytes_ref().as_slice()).digest
        )],
    ))
}

/***************************************************************************************************
 * native fun keccak256
 * Implementation of the Move native function `hash::keccak256(data: &vector<u8>): vector<u8>`
 *   gas cost: hash_keccak256_cost_base                               | base cost for function call and fixed opers
 *              + hash_keccak256_data_cost_per_byte * msg.len()       | cost depends on length of message
 *              + hash_keccak256_data_cost_per_block * num_blocks     | cost depends on number of blocks in message
 **************************************************************************************************/
pub fn native_keccak256(
    gas_params: &FromBytesGasParameters,
    context: &mut NativeContext,
    ty_args: Vec<Type>,
    args: VecDeque<Value>,
) -> PartialVMResult<NativeResult> {
    hash::<Keccak256, 32>(gas_params, context, ty_args, args)
}

/***************************************************************************************************
 * native fun blake2b256
 * Implementation of the Move native function `hash::blake2b256(data: &vector<u8>): vector<u8>`
 *   gas cost: hash_blake2b256_cost_base                               | base cost for function call and fixed opers
 *              + hash_blake2b256_data_cost_per_byte * msg.len()       | cost depends on length of message
 *              + hash_blake2b256_data_cost_per_block * num_blocks     | cost depends on number of blocks in message
 **************************************************************************************************/
pub fn native_blake2b256(
    gas_params: &FromBytesGasParameters,
    context: &mut NativeContext,
    ty_args: Vec<Type>,
    args: VecDeque<Value>,
) -> PartialVMResult<NativeResult> {
    hash::<Blake2b256, 32>(gas_params, context, ty_args, args)
}

<<<<<<< HEAD
// /***************************************************************************************************
//  * native fun ripemd160
//  * Implementation of the Move native function `hash::ripemd160(data: &vector<u8>): vector<u8>`
//  *   gas cost: hash_ripemd160_cost_base                               | base cost for function call and fixed opers
//  *              + hash_ripemd160_data_cost_per_byte * msg.len()       | cost depends on length of message
//  *              + hash_ripemd160_data_cost_per_block * num_blocks     | cost depends on number of blocks in message
//  **************************************************************************************************/
// pub fn native_ripemd160(
//     _gas_params: &FromBytesGasParameters,
//     context: &mut NativeContext,
//     ty_args: Vec<Type>,
//     args: VecDeque<Value>,
// ) -> PartialVMResult<NativeResult> {
//     hash::<Ripemd160, 20>(context, ty_args, args)
// }
=======
/***************************************************************************************************
 * native fun ripemd160
 * Implementation of the Move native function `hash::ripemd160(data: &vector<u8>): vector<u8>`
 *   gas cost: hash_ripemd160_cost_base                               | base cost for function call and fixed opers
 *              + hash_ripemd160_data_cost_per_byte * msg.len()       | cost depends on length of message
 *              + hash_ripemd160_data_cost_per_block * num_blocks     | cost depends on number of blocks in message
 **************************************************************************************************/
pub fn native_ripemd160(
    gas_params: &FromBytesGasParameters,
    context: &mut NativeContext,
    ty_args: Vec<Type>,
    args: VecDeque<Value>,
) -> PartialVMResult<NativeResult> {
    hash::<Ripemd160, 20>(gas_params, context, ty_args, args)
}
>>>>>>> 19bacca6

#[derive(Debug, Clone)]
pub struct FromBytesGasParameters {
    pub base: InternalGas,
    pub per_byte: InternalGasPerByte,
}

impl FromBytesGasParameters {
    pub fn zeros() -> Self {
        Self {
            base: 0.into(),
            per_byte: 0.into(),
        }
    }
}

/***************************************************************************************************
 * module
 **************************************************************************************************/

#[derive(Debug, Clone)]
pub struct GasParameters {
    pub keccak256: FromBytesGasParameters,
    pub blake2b256: FromBytesGasParameters,
    pub ripemd160: FromBytesGasParameters,
}

impl GasParameters {
    pub fn zeros() -> Self {
        Self {
            keccak256: FromBytesGasParameters::zeros(),
            blake2b256: FromBytesGasParameters::zeros(),
            ripemd160: FromBytesGasParameters::zeros(),
        }
    }
}

pub fn make_all(gas_params: GasParameters) -> impl Iterator<Item = (String, NativeFunction)> {
    let natives = [
        (
            "keccak256",
            make_native(gas_params.keccak256, native_keccak256),
        ),
        (
            "blake2b256",
            make_native(gas_params.blake2b256, native_blake2b256),
        ),
        // (
        //     "ripemd160",
        //     make_native(gas_params.ripemd160, native_ripemd160),
        // ),
    ];

    make_module_natives(natives)
}<|MERGE_RESOLUTION|>--- conflicted
+++ resolved
@@ -69,7 +69,6 @@
     hash::<Blake2b256, 32>(gas_params, context, ty_args, args)
 }
 
-<<<<<<< HEAD
 // /***************************************************************************************************
 //  * native fun ripemd160
 //  * Implementation of the Move native function `hash::ripemd160(data: &vector<u8>): vector<u8>`
@@ -85,23 +84,6 @@
 // ) -> PartialVMResult<NativeResult> {
 //     hash::<Ripemd160, 20>(context, ty_args, args)
 // }
-=======
-/***************************************************************************************************
- * native fun ripemd160
- * Implementation of the Move native function `hash::ripemd160(data: &vector<u8>): vector<u8>`
- *   gas cost: hash_ripemd160_cost_base                               | base cost for function call and fixed opers
- *              + hash_ripemd160_data_cost_per_byte * msg.len()       | cost depends on length of message
- *              + hash_ripemd160_data_cost_per_block * num_blocks     | cost depends on number of blocks in message
- **************************************************************************************************/
-pub fn native_ripemd160(
-    gas_params: &FromBytesGasParameters,
-    context: &mut NativeContext,
-    ty_args: Vec<Type>,
-    args: VecDeque<Value>,
-) -> PartialVMResult<NativeResult> {
-    hash::<Ripemd160, 20>(gas_params, context, ty_args, args)
-}
->>>>>>> 19bacca6
 
 #[derive(Debug, Clone)]
 pub struct FromBytesGasParameters {
