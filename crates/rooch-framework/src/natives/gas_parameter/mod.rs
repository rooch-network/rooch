--- conflicted
+++ resolved
@@ -19,10 +19,6 @@
 mod signer;
 mod table_extension;
 mod test_helper;
-<<<<<<< HEAD
-mod type_info;
-mod wasm;
-=======
 mod tx_context;
 mod type_info;
->>>>>>> 25c73be1
+mod wasm;