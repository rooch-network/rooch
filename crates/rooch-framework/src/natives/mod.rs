// Copyright (c) RoochNetwork
// SPDX-License-Identifier: Apache-2.0

use crate::natives::gas_parameter::gas_member::{
    FromOnChainGasSchedule, InitialGasSchedule, ToOnChainGasSchedule,
};
use crate::ROOCH_FRAMEWORK_ADDRESS;
use move_vm_runtime::native_functions::{make_table_from_iter, NativeFunctionTable};
use moveos::gas::table::{
    from_on_chain_gas_schedule_to_instruction_parameter,
    from_on_chain_gas_schedule_to_misc_parameter, from_on_chain_gas_schedule_to_storage_parameter,
    initial_instruction_parameter, initial_misc_parameter, initial_storage_parameter,
    instruction_parameter_to_on_chain_gas_schedule, misc_parameter_to_on_chain_gas_schedule,
    storage_parameter_to_on_chain_gas_schedule, AbstractValueSizeGasParameter,
    InstructionParameter, StorageGasParameter,
};
use moveos_stdlib::natives::GasParameters as MoveOSStdlibGasParameters;
use serde::{Deserialize, Serialize};
use std::collections::BTreeMap;

pub mod helpers {
    pub use moveos_stdlib::natives::helpers::*;
}
pub mod gas_parameter;
pub mod rooch_framework;

#[derive(Debug, Clone)]
pub struct NativeGasParameters {
    moveos_stdlib: moveos_stdlib::natives::GasParameters,
    hash: rooch_framework::crypto::hash::GasParameters,
    ed25519: rooch_framework::crypto::ed25519::GasParameters,
    ecdsa_k1: rooch_framework::crypto::ecdsa_k1::GasParameters,
    encoding: rooch_framework::crypto::encoding::GasParameters,
    decoding: rooch_framework::crypto::decoding::GasParameters,
    bcs: rooch_framework::bcs::GasParameters,
}

impl FromOnChainGasSchedule for NativeGasParameters {
    fn from_on_chain_gas_schedule(gas_schedule: &BTreeMap<String, u64>) -> Option<Self> {
        Some(Self {
            moveos_stdlib: FromOnChainGasSchedule::from_on_chain_gas_schedule(gas_schedule)
                .unwrap(),
            hash: FromOnChainGasSchedule::from_on_chain_gas_schedule(gas_schedule).unwrap(),
            ed25519: FromOnChainGasSchedule::from_on_chain_gas_schedule(gas_schedule).unwrap(),
            ecdsa_k1: FromOnChainGasSchedule::from_on_chain_gas_schedule(gas_schedule).unwrap(),
            encoding: FromOnChainGasSchedule::from_on_chain_gas_schedule(gas_schedule).unwrap(),
            decoding: FromOnChainGasSchedule::from_on_chain_gas_schedule(gas_schedule).unwrap(),
            bcs: FromOnChainGasSchedule::from_on_chain_gas_schedule(gas_schedule).unwrap(),
        })
    }
}

impl ToOnChainGasSchedule for NativeGasParameters {
    fn to_on_chain_gas_schedule(&self) -> Vec<(String, u64)> {
        let mut entires = self.moveos_stdlib.to_on_chain_gas_schedule();
        entires.extend(self.hash.to_on_chain_gas_schedule());
        entires.extend(self.ed25519.to_on_chain_gas_schedule());
        entires.extend(self.ecdsa_k1.to_on_chain_gas_schedule());
        entires.extend(self.encoding.to_on_chain_gas_schedule());
        entires.extend(self.decoding.to_on_chain_gas_schedule());
        entires.extend(self.bcs.to_on_chain_gas_schedule());
        entires
    }
}

impl InitialGasSchedule for NativeGasParameters {
    fn initial() -> Self {
        Self {
            moveos_stdlib: InitialGasSchedule::initial(),
            hash: InitialGasSchedule::initial(),
            ed25519: InitialGasSchedule::initial(),
            ecdsa_k1: InitialGasSchedule::initial(),
            encoding: InitialGasSchedule::initial(),
            decoding: InitialGasSchedule::initial(),
            bcs: InitialGasSchedule::initial(),
        }
    }
}

impl FromOnChainGasSchedule for MoveOSStdlibGasParameters {
    fn from_on_chain_gas_schedule(gas_schedule: &BTreeMap<String, u64>) -> Option<Self> {
        Some(Self {
            move_stdlib: FromOnChainGasSchedule::from_on_chain_gas_schedule(gas_schedule).unwrap(),
            move_nursery: FromOnChainGasSchedule::from_on_chain_gas_schedule(gas_schedule).unwrap(),
            table_extension: FromOnChainGasSchedule::from_on_chain_gas_schedule(gas_schedule)
                .unwrap(),
            account: FromOnChainGasSchedule::from_on_chain_gas_schedule(gas_schedule).unwrap(),
            type_info: FromOnChainGasSchedule::from_on_chain_gas_schedule(gas_schedule).unwrap(),
            rlp: FromOnChainGasSchedule::from_on_chain_gas_schedule(gas_schedule).unwrap(),
            bcd: FromOnChainGasSchedule::from_on_chain_gas_schedule(gas_schedule).unwrap(),
            events: FromOnChainGasSchedule::from_on_chain_gas_schedule(gas_schedule).unwrap(),
            test_helper: FromOnChainGasSchedule::from_on_chain_gas_schedule(gas_schedule).unwrap(),
            signer: FromOnChainGasSchedule::from_on_chain_gas_schedule(gas_schedule).unwrap(),
            move_module: FromOnChainGasSchedule::from_on_chain_gas_schedule(gas_schedule).unwrap(),
            object: FromOnChainGasSchedule::from_on_chain_gas_schedule(gas_schedule).unwrap(),
            json: FromOnChainGasSchedule::from_on_chain_gas_schedule(gas_schedule).unwrap(),
<<<<<<< HEAD
            wasm: FromOnChainGasSchedule::from_on_chain_gas_schedule(gas_schedule).unwrap(),
=======
            tx_context: FromOnChainGasSchedule::from_on_chain_gas_schedule(gas_schedule).unwrap(),
>>>>>>> 25c73be1
        })
    }
}

impl ToOnChainGasSchedule for MoveOSStdlibGasParameters {
    fn to_on_chain_gas_schedule(&self) -> Vec<(String, u64)> {
        let mut entires = self.move_stdlib.to_on_chain_gas_schedule();
        entires.extend(self.move_nursery.to_on_chain_gas_schedule());
        entires.extend(self.table_extension.to_on_chain_gas_schedule());
        entires.extend(self.account.to_on_chain_gas_schedule());
        entires.extend(self.type_info.to_on_chain_gas_schedule());
        entires.extend(self.rlp.to_on_chain_gas_schedule());
        entires.extend(self.bcd.to_on_chain_gas_schedule());
        entires.extend(self.bcd.to_on_chain_gas_schedule());
        entires.extend(self.events.to_on_chain_gas_schedule());
        entires.extend(self.test_helper.to_on_chain_gas_schedule());
        entires.extend(self.signer.to_on_chain_gas_schedule());
        entires.extend(self.move_module.to_on_chain_gas_schedule());
        entires.extend(self.object.to_on_chain_gas_schedule());
        entires.extend(self.json.to_on_chain_gas_schedule());
<<<<<<< HEAD
        entires.extend(self.wasm.to_on_chain_gas_schedule());
=======
        entires.extend(self.tx_context.to_on_chain_gas_schedule());
>>>>>>> 25c73be1
        entires
    }
}

impl InitialGasSchedule for MoveOSStdlibGasParameters {
    fn initial() -> Self {
        Self {
            move_stdlib: InitialGasSchedule::initial(),
            move_nursery: InitialGasSchedule::initial(),
            table_extension: InitialGasSchedule::initial(),
            account: InitialGasSchedule::initial(),
            type_info: InitialGasSchedule::initial(),
            rlp: InitialGasSchedule::initial(),
            bcd: InitialGasSchedule::initial(),
            events: InitialGasSchedule::initial(),
            test_helper: InitialGasSchedule::initial(),
            signer: InitialGasSchedule::initial(),
            move_module: InitialGasSchedule::initial(),
            object: InitialGasSchedule::initial(),
            json: InitialGasSchedule::initial(),
<<<<<<< HEAD
            wasm: InitialGasSchedule::initial(),
=======
            tx_context: InitialGasSchedule::initial(),
>>>>>>> 25c73be1
        }
    }
}

pub fn get_global_gas_parameter() {
    let gas_parameter = NativeGasParameters::initial();
    println!("global gas parameter {:?}", gas_parameter);
}

impl NativeGasParameters {
    pub fn zeros() -> Self {
        Self {
            moveos_stdlib: moveos_stdlib::natives::GasParameters::zeros(),
            hash: rooch_framework::crypto::hash::GasParameters::zeros(),
            ed25519: rooch_framework::crypto::ed25519::GasParameters::zeros(),
            ecdsa_k1: rooch_framework::crypto::ecdsa_k1::GasParameters::zeros(),
            encoding: rooch_framework::crypto::encoding::GasParameters::zeros(),
            decoding: rooch_framework::crypto::decoding::GasParameters::zeros(),
            bcs: rooch_framework::bcs::GasParameters::zeros(),
        }
    }
}

pub fn all_natives(gas_params: NativeGasParameters) -> NativeFunctionTable {
    let mut native_fun_table = moveos_stdlib::natives::all_natives(gas_params.moveos_stdlib);

    let mut natives = vec![];

    macro_rules! add_natives {
        ($module_name: expr, $natives: expr) => {
            natives.extend(
                $natives.map(|(func_name, func)| ($module_name.to_string(), func_name, func)),
            );
        };
    }

    // rooch_framework natives
    add_natives!(
        "hash",
        rooch_framework::crypto::hash::make_all(gas_params.hash)
    );
    add_natives!(
        "ed25519",
        rooch_framework::crypto::ed25519::make_all(gas_params.ed25519)
    );
    add_natives!(
        "ecdsa_k1",
        rooch_framework::crypto::ecdsa_k1::make_all(gas_params.ecdsa_k1)
    );
    add_natives!(
        "encoding",
        rooch_framework::crypto::encoding::make_all(gas_params.encoding)
    );
    add_natives!(
        "decoding",
        rooch_framework::crypto::decoding::make_all(gas_params.decoding)
    );
    add_natives!("bcs", rooch_framework::bcs::make_all(gas_params.bcs));

    let rooch_native_fun_table = make_table_from_iter(ROOCH_FRAMEWORK_ADDRESS, natives);
    native_fun_table.extend(rooch_native_fun_table);

    native_fun_table
}

#[derive(Clone, Debug)]
pub struct RoochGasParameters {
    pub rooch_framework_gas: NativeGasParameters,
    pub instruction_gas: InstructionParameter,
    pub storage_gas: StorageGasParameter,
    pub misc_gas: AbstractValueSizeGasParameter,
}

impl InitialGasSchedule for RoochGasParameters {
    fn initial() -> Self {
        Self {
            rooch_framework_gas: InitialGasSchedule::initial(),
            instruction_gas: initial_instruction_parameter(),
            storage_gas: initial_storage_parameter(),
            misc_gas: initial_misc_parameter(),
        }
    }
}

impl ToOnChainGasSchedule for RoochGasParameters {
    fn to_on_chain_gas_schedule(&self) -> Vec<(String, u64)> {
        let mut entires = self.rooch_framework_gas.to_on_chain_gas_schedule();
        entires.extend(instruction_parameter_to_on_chain_gas_schedule(
            self.instruction_gas.clone(),
        ));
        entires.extend(storage_parameter_to_on_chain_gas_schedule(
            self.storage_gas.clone(),
        ));
        entires.extend(misc_parameter_to_on_chain_gas_schedule(
            self.misc_gas.clone(),
        ));
        entires
    }
}

impl FromOnChainGasSchedule for RoochGasParameters {
    fn from_on_chain_gas_schedule(gas_schedule: &BTreeMap<String, u64>) -> Option<Self> {
        Some(Self {
            rooch_framework_gas: FromOnChainGasSchedule::from_on_chain_gas_schedule(gas_schedule)
                .unwrap(),
            instruction_gas: from_on_chain_gas_schedule_to_instruction_parameter(gas_schedule)
                .unwrap(),
            storage_gas: from_on_chain_gas_schedule_to_storage_parameter(gas_schedule).unwrap(),
            misc_gas: from_on_chain_gas_schedule_to_misc_parameter(gas_schedule).unwrap(),
        })
    }
}

impl RoochGasParameters {
    pub fn zeros() -> Self {
        Self {
            rooch_framework_gas: NativeGasParameters::zeros(),
            instruction_gas: InstructionParameter::zeros(),
            storage_gas: StorageGasParameter::zeros(),
            misc_gas: AbstractValueSizeGasParameter::zeros(),
        }
    }
}

#[derive(Clone, Debug, Deserialize, PartialEq, Eq, Serialize)]
pub struct GasSchedule {
    pub feature_version: u64,
    pub entries: Vec<(String, u64)>,
}

pub fn default_gas_schedule() -> GasSchedule {
    GasSchedule {
        feature_version: 1,
        entries: RoochGasParameters::initial().to_on_chain_gas_schedule(),
    }
}<|MERGE_RESOLUTION|>--- conflicted
+++ resolved
@@ -94,11 +94,8 @@
             move_module: FromOnChainGasSchedule::from_on_chain_gas_schedule(gas_schedule).unwrap(),
             object: FromOnChainGasSchedule::from_on_chain_gas_schedule(gas_schedule).unwrap(),
             json: FromOnChainGasSchedule::from_on_chain_gas_schedule(gas_schedule).unwrap(),
-<<<<<<< HEAD
             wasm: FromOnChainGasSchedule::from_on_chain_gas_schedule(gas_schedule).unwrap(),
-=======
             tx_context: FromOnChainGasSchedule::from_on_chain_gas_schedule(gas_schedule).unwrap(),
->>>>>>> 25c73be1
         })
     }
 }
@@ -119,11 +116,8 @@
         entires.extend(self.move_module.to_on_chain_gas_schedule());
         entires.extend(self.object.to_on_chain_gas_schedule());
         entires.extend(self.json.to_on_chain_gas_schedule());
-<<<<<<< HEAD
         entires.extend(self.wasm.to_on_chain_gas_schedule());
-=======
         entires.extend(self.tx_context.to_on_chain_gas_schedule());
->>>>>>> 25c73be1
         entires
     }
 }
@@ -144,11 +138,8 @@
             move_module: InitialGasSchedule::initial(),
             object: InitialGasSchedule::initial(),
             json: InitialGasSchedule::initial(),
-<<<<<<< HEAD
             wasm: InitialGasSchedule::initial(),
-=======
             tx_context: InitialGasSchedule::initial(),
->>>>>>> 25c73be1
         }
     }
 }
