--- conflicted
+++ resolved
@@ -3,12 +3,9 @@
 
 module rooch_framework::onchain_config {
 
-<<<<<<< HEAD
     use moveos_std::object_id;
-=======
     use std::string::String;
     use moveos_std::bcs;
->>>>>>> be60661a
     use moveos_std::context::{Self, Context};
     use moveos_std::object;
     use std::vector;
@@ -81,7 +78,7 @@
     }
 
     public fun onchain_gas_schedule(ctx: &Context): &GasSchedule {
-        let object_id = object::named_object_id<GasSchedule>();
+        let object_id = object_id::named_object_id<GasSchedule>();
         let obj = context::borrow_object<GasSchedule>(ctx, object_id);
         object::borrow(obj)
     }
