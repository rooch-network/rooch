--- conflicted
+++ resolved
@@ -119,11 +119,7 @@
 }
 
 /// Rooch address type
-<<<<<<< HEAD
-#[derive(Copy, Clone, Ord, PartialOrd, PartialEq, Eq, Hash, Serialize, Deserialize)]
-=======
 #[derive(Copy, Clone, Ord, PartialOrd, PartialEq, Eq, Hash)]
->>>>>>> a488909a
 pub struct RoochAddress(pub H256);
 
 impl RoochSupportedAddress for RoochAddress {
@@ -162,26 +158,16 @@
     }
 }
 
-<<<<<<< HEAD
-impl fmt::Display for RoochAddress {
-    fn fmt(&self, f: &mut fmt::Formatter<'_>) -> fmt::Result {
-        write!(f, "0x{}", Hex::encode(self.0))
-=======
 // ==== Display and FromStr, Deserialize and Serialize ====
 // Should keep consistent with AccountAddress
 
 impl fmt::Display for RoochAddress {
     fn fmt(&self, f: &mut fmt::Formatter) -> std::fmt::Result {
         write!(f, "{:x}", AccountAddress::from(*self))
->>>>>>> a488909a
     }
 }
 
 impl fmt::Debug for RoochAddress {
-<<<<<<< HEAD
-    fn fmt(&self, f: &mut fmt::Formatter<'_>) -> Result<(), fmt::Error> {
-        write!(f, "0x{}", Hex::encode(self.0))
-=======
     fn fmt(&self, f: &mut fmt::Formatter<'_>) -> fmt::Result {
         write!(f, "{:x}", AccountAddress::from(*self))
     }
@@ -222,7 +208,6 @@
             let account_address: AccountAddress = (*self).into();
             account_address.serialize(serializer)
         }
->>>>>>> a488909a
     }
 }
 
