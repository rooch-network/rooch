// Copyright (c) RoochNetwork
// SPDX-License-Identifier: Apache-2.0

use self::authenticator::Authenticator;
use crate::{address::MultiChainAddress, H256};
use anyhow::Result;
use move_core_types::{account_address::AccountAddress, vm_status::KeptVMStatus};
use moveos_types::transaction::AuthenticatableTransaction;
use serde::{Deserialize, Serialize};

pub mod authenticator;
pub mod ethereum;
pub mod rooch;

#[derive(Clone, Copy, Debug, Eq, PartialEq, Hash, Serialize, Deserialize)]
pub enum TransactionType {
    Rooch,
    Ethereum,
}

#[derive(Clone, Debug, Eq, PartialEq, Hash, Serialize, Deserialize)]
pub struct RawTransaction {
    pub transaction_type: TransactionType,
    pub raw: Vec<u8>,
}

#[derive(Clone, Debug, Eq, PartialEq, Hash, Serialize, Deserialize)]
pub struct AuthenticatorInfo {
    pub sender: MultiChainAddress,
    pub seqence_number: u64,
    pub authenticator: Authenticator,
}

impl AuthenticatorInfo {
    pub fn new(
        sender: MultiChainAddress,
        seqence_number: u64,
        authenticator: Authenticator,
    ) -> Self {
        Self {
            sender,
            seqence_number,
            authenticator,
        }
    }

    pub fn encode(&self) -> Vec<u8> {
        bcs::to_bytes(self).expect("encode authenticator info should success")
    }
}

impl From<AuthenticatorInfo> for Vec<u8> {
    fn from(info: AuthenticatorInfo) -> Self {
        info.encode()
    }
}

#[derive(Clone, Debug, Eq, PartialEq, Serialize, Deserialize)]
pub struct AuthenticatorResult {
    pub resolved_address: AccountAddress,
}

pub trait AbstractTransaction: AuthenticatableTransaction {
    /// The transaction sender authenticator type.
    /// Usually it is a signature.
    type Hash;

    fn transaction_type(&self) -> TransactionType;

    fn decode(bytes: &[u8]) -> Result<Self>
    where
        Self: std::marker::Sized;
    fn encode(&self) -> Vec<u8>;
}

#[derive(Clone, Debug, Eq, PartialEq, Serialize, Deserialize)]
pub enum TypedTransaction {
    Rooch(rooch::RoochTransaction),
    Ethereum(ethereum::EthereumTransaction),
}

impl TypedTransaction {
    pub fn transaction_type(&self) -> TransactionType {
        match self {
            TypedTransaction::Rooch(_) => TransactionType::Rooch,
            TypedTransaction::Ethereum(_) => TransactionType::Ethereum,
        }
    }

    pub fn encode(&self) -> Vec<u8> {
        match self {
            TypedTransaction::Rooch(tx) => tx.encode(),
            TypedTransaction::Ethereum(tx) => tx.encode(),
        }
    }

    pub fn hash(&self) -> H256 {
        match self {
            TypedTransaction::Rooch(tx) => tx.tx_hash(),
            TypedTransaction::Ethereum(tx) => tx.tx_hash(),
        }
    }
}

impl TryFrom<RawTransaction> for TypedTransaction {
    type Error = anyhow::Error;

    fn try_from(raw: RawTransaction) -> Result<Self> {
        match raw.transaction_type {
            TransactionType::Rooch => {
                let tx = rooch::RoochTransaction::decode(&raw.raw)?;
                Ok(TypedTransaction::Rooch(tx))
            }
            TransactionType::Ethereum => {
                let tx = ethereum::EthereumTransaction::decode(&raw.raw)?;
                Ok(TypedTransaction::Ethereum(tx))
            }
        }
    }
}

/// `TransactionInfo` represents the result of executing a transaction.
<<<<<<< HEAD
// #[derive(Clone, Debug, Eq, PartialEq, Serialize, Deserialize, CryptoHash, CryptoHasher)]
=======
>>>>>>> 3f6f6158
//TODO rename to TransactionExecutionInfo?
#[derive(Clone, Debug, Eq, PartialEq, Serialize, Deserialize)]
pub struct TransactionInfo {
    /// The hash of this transaction.
    pub tx_hash: H256,

    /// The root hash of Sparse Merkle Tree describing the world state at the end of this
    /// transaction.
    pub state_root: H256,

    /// The root hash of Merkle Accumulator storing all events emitted during this transaction.
    pub event_root: H256,

    /// The amount of gas used.
    pub gas_used: u64,

    /// The vm status. If it is not `Executed`, this will provide the general error class. Execution
    /// failures and Move abort's receive more detailed information. But other errors are generally
    /// categorized with no status code or other information
    pub status: KeptVMStatus,
}

impl TransactionInfo {
    pub fn new(
        tx_hash: H256,
        state_root: H256,
        event_root: H256,
        gas_used: u64,
        status: KeptVMStatus,
    ) -> TransactionInfo {
        TransactionInfo {
            tx_hash,
            state_root,
            event_root,
            gas_used,
            status,
        }
    }
}

///`TransactionSequenceInfo` represents the result of sequence a transaction.
#[derive(Clone, Debug, Eq, PartialEq, Serialize, Deserialize)]
pub struct TransactionSequenceInfo {
    /// The tx order
    pub tx_order: u128,
    /// The tx order signature, it is the signature of the sequencer to commit the tx order.
    pub tx_order_signature: Authenticator,
    /// The tx accumulator root after the tx is append to the accumulator.
    pub tx_accumulator_root: H256,
}

impl TransactionSequenceInfo {
    pub fn new(
        tx_order: u128,
        tx_order_signature: Authenticator,
        tx_accumulator_root: H256,
    ) -> TransactionSequenceInfo {
        TransactionSequenceInfo {
            tx_order,
            tx_order_signature,
            tx_accumulator_root,
        }
    }
}

///`TransactionSequenceInfo` represents the result of sequence a transaction.
#[derive(Clone, Debug, Eq, PartialEq, Serialize, Deserialize)]
pub struct TransactionSequenceInfo {
    /// The tx order
    pub tx_order: u128,
    /// The tx order signature, it is the signature of the sequencer to commit the tx order.
    pub tx_order_signature: Authenticator,
    /// The tx accumulator root after the tx is append to the accumulator.
    pub tx_accumulator_root: H256,
}

impl TransactionSequenceInfo {
    pub fn new(
        tx_order: u128,
        tx_order_signature: Authenticator,
        tx_accumulator_root: H256,
    ) -> TransactionSequenceInfo {
        TransactionSequenceInfo {
            tx_order,
            tx_order_signature,
            tx_accumulator_root,
        }
    }
}

#[cfg(test)]
mod tests {
    use super::rooch::RoochTransaction;

    fn test_serialize_deserialize_roundtrip<T>(tx: T)
    where
        T: super::AbstractTransaction + std::fmt::Debug + PartialEq,
    {
        let bytes = tx.encode();
        let tx2 = T::decode(&bytes).unwrap();
        assert_eq!(tx, tx2);
    }

    #[test]
    fn test_serialize_deserialize() {
        let tx = RoochTransaction::mock();
        test_serialize_deserialize_roundtrip(tx)
    }
}<|MERGE_RESOLUTION|>--- conflicted
+++ resolved
@@ -5,8 +5,10 @@
 use crate::{address::MultiChainAddress, H256};
 use anyhow::Result;
 use move_core_types::{account_address::AccountAddress, vm_status::KeptVMStatus};
+// use moveos_types::h256::sha3_256_of;
 use moveos_types::transaction::AuthenticatableTransaction;
 use serde::{Deserialize, Serialize};
+// use starcoin_crypto::hash::{CryptoHash, CryptoHasher};
 
 pub mod authenticator;
 pub mod ethereum;
@@ -120,11 +122,8 @@
 }
 
 /// `TransactionInfo` represents the result of executing a transaction.
-<<<<<<< HEAD
+//TODO rename to TransactionExecutionInfo?
 // #[derive(Clone, Debug, Eq, PartialEq, Serialize, Deserialize, CryptoHash, CryptoHasher)]
-=======
->>>>>>> 3f6f6158
-//TODO rename to TransactionExecutionInfo?
 #[derive(Clone, Debug, Eq, PartialEq, Serialize, Deserialize)]
 pub struct TransactionInfo {
     /// The hash of this transaction.
@@ -162,6 +161,13 @@
             status,
         }
     }
+
+    pub fn id(&self) -> H256 {
+        //TODO replace crypto_hash with the unified crypto function
+        // sha3_256_of(self.crypto_hash().as_slice())
+
+        H256::default()
+    }
 }
 
 ///`TransactionSequenceInfo` represents the result of sequence a transaction.
@@ -189,31 +195,6 @@
     }
 }
 
-///`TransactionSequenceInfo` represents the result of sequence a transaction.
-#[derive(Clone, Debug, Eq, PartialEq, Serialize, Deserialize)]
-pub struct TransactionSequenceInfo {
-    /// The tx order
-    pub tx_order: u128,
-    /// The tx order signature, it is the signature of the sequencer to commit the tx order.
-    pub tx_order_signature: Authenticator,
-    /// The tx accumulator root after the tx is append to the accumulator.
-    pub tx_accumulator_root: H256,
-}
-
-impl TransactionSequenceInfo {
-    pub fn new(
-        tx_order: u128,
-        tx_order_signature: Authenticator,
-        tx_accumulator_root: H256,
-    ) -> TransactionSequenceInfo {
-        TransactionSequenceInfo {
-            tx_order,
-            tx_order_signature,
-            tx_accumulator_root,
-        }
-    }
-}
-
 #[cfg(test)]
 mod tests {
     use super::rooch::RoochTransaction;
