// Copyright (c) RoochNetwork
// SPDX-License-Identifier: Apache-2.0

use crate::bitcoin::utxo::UTXO;
use crate::indexer::Filter;
use anyhow::Result;
use move_core_types::account_address::AccountAddress;
use move_core_types::effects::Op;
use move_core_types::language_storage::StructTag;
use moveos_types::moveos_std::object::{ObjectID, ObjectMeta};
use moveos_types::state::{MoveStructType, ObjectChange, StateChangeSet};
use schemars::JsonSchema;
use serde::{Deserialize, Serialize};

/// Index all Object state, include child object
#[derive(Debug, Clone)]
pub struct IndexerObjectState {
    pub metadata: ObjectMeta,
    // The tx order of this transaction
    pub tx_order: u64,
    // The state index in the tx
    pub state_index: u64,
}

impl IndexerObjectState {
    pub fn new(metadata: ObjectMeta, tx_order: u64, state_index: u64) -> Self {
        IndexerObjectState {
            metadata,
            tx_order,
            state_index,
        }
    }

    pub fn is_utxo_object_state(&self) -> bool {
        self.metadata.match_struct_type(&UTXO::struct_tag())
    }

    pub fn indexer_state_id(&self) -> IndexerStateID {
        IndexerStateID::new(self.tx_order, self.state_index)
    }

    pub fn object_struct_tag(&self) -> &StructTag {
        self.metadata.object_struct_tag()
    }
}

#[derive(Clone, Debug, Default)]
pub struct IndexerObjectStateChanges {
    pub new_object_states: Vec<IndexerObjectState>,
    pub update_object_states: Vec<IndexerObjectState>,
    pub remove_object_states: Vec<String>,
}

pub fn handle_object_change(
    mut state_index_generator: u64,
    tx_order: u64,
    indexer_object_state_changes: &mut IndexerObjectStateChanges,
    object_change: ObjectChange,
) -> Result<u64> {
    let ObjectChange {
        metadata,
        value,
        fields,
    } = object_change;
    let object_id = metadata.id.clone();
    if let Some(op) = value {
        match op {
            Op::Modify(_value) => {
                let state = IndexerObjectState::new(metadata, tx_order, state_index_generator);
                indexer_object_state_changes
                    .update_object_states
                    .push(state);
            }
            Op::Delete => {
                indexer_object_state_changes
                    .remove_object_states
                    .push(object_id.to_string());
            }
            Op::New(_value) => {
                let state = IndexerObjectState::new(metadata, tx_order, state_index_generator);
                indexer_object_state_changes.new_object_states.push(state);
            }
        }
    } else {
        //If value is not changed, we should update the metadata.
        let state = IndexerObjectState::new(metadata, tx_order, state_index_generator);
        indexer_object_state_changes
            .update_object_states
            .push(state);
    }

    state_index_generator += 1;
    for (_key, change) in fields {
        state_index_generator = handle_object_change(
            state_index_generator,
            tx_order,
            indexer_object_state_changes,
            change,
        )?;
    }
    Ok(state_index_generator)
}

#[derive(
    Clone, Copy, Debug, Eq, Hash, Ord, PartialEq, PartialOrd, Serialize, Deserialize, JsonSchema,
)]
pub struct IndexerStateID {
    pub tx_order: u64,
    pub state_index: u64,
}

impl std::fmt::Display for IndexerStateID {
    fn fmt(&self, f: &mut std::fmt::Formatter<'_>) -> std::fmt::Result {
        write!(
            f,
            "IndexerStateID[tx order: {:?}, state index: {}]",
            self.tx_order, self.state_index,
        )
    }
}

impl IndexerStateID {
    pub fn new(tx_order: u64, state_index: u64) -> Self {
        IndexerStateID {
            tx_order,
            state_index,
        }
    }
}

#[derive(Clone, Debug, Serialize, Deserialize)]
#[serde(rename_all = "camelCase")]
pub enum ObjectStateFilter {
    /// Query by object type and owner.
    ObjectTypeWithOwner {
        object_type: StructTag,
<<<<<<< HEAD
        filter_out: bool,
        owner: RoochAddress,
=======
        owner: AccountAddress,
>>>>>>> 7f68d269
    },
    /// Query by object type.
    ObjectType(StructTag),
    /// Query by owner.
    Owner(AccountAddress),
    /// Query by object ids.
    ObjectId(Vec<ObjectID>),
}

impl ObjectStateFilter {
    fn try_matches(&self, item: &IndexerObjectState) -> Result<bool> {
        Ok(match self {
            ObjectStateFilter::ObjectTypeWithOwner {
                object_type, owner, ..
            } => object_type == item.object_struct_tag() && owner == &item.metadata.owner,
            ObjectStateFilter::ObjectType(object_type) => object_type == item.object_struct_tag(),
            ObjectStateFilter::Owner(owner) => owner == &item.metadata.owner,
            ObjectStateFilter::ObjectId(object_ids) => {
                object_ids.len() == 1 && object_ids[0] == item.metadata.id
            }
        })
    }
}

impl Filter<IndexerObjectState> for ObjectStateFilter {
    fn matches(&self, item: &IndexerObjectState) -> bool {
        self.try_matches(item).unwrap_or_default()
    }
}

#[derive(Clone, Debug, Serialize, Deserialize)]
#[serde(rename_all = "camelCase")]
pub enum StateSyncFilter {
    /// Query by object id.
    ObjectId(ObjectID),
}

#[derive(Clone, Debug)]
pub struct IndexerStateChangeSet {
    pub tx_order: u64,
    pub state_change_set: StateChangeSet,
    pub created_at: u64,
}<|MERGE_RESOLUTION|>--- conflicted
+++ resolved
@@ -134,12 +134,8 @@
     /// Query by object type and owner.
     ObjectTypeWithOwner {
         object_type: StructTag,
-<<<<<<< HEAD
         filter_out: bool,
-        owner: RoochAddress,
-=======
         owner: AccountAddress,
->>>>>>> 7f68d269
     },
     /// Query by object type.
     ObjectType(StructTag),
