--- conflicted
+++ resolved
@@ -9,21 +9,12 @@
 use anyhow::Result;
 use async_trait::async_trait;
 use coerce::actor::{context::ActorContext, message::Handler, Actor};
-<<<<<<< HEAD
-use move_resource_viewer::{AnnotatedMoveStruct, MoveValueAnnotator};
+use move_resource_viewer::MoveValueAnnotator;
 use moveos::moveos::MoveOS;
-use moveos_store::state_store::state_view::{AnnotatedStateReader, StateReader};
 use moveos_types::event::AnnotatedMoveOSEvent;
 use moveos_types::event::EventHandle;
 use moveos_types::function_return_value::AnnotatedFunctionReturnValue;
 use moveos_types::move_types::as_struct_tag;
-use moveos_types::object::AnnotatedObject;
-=======
-use move_core_types::language_storage::TypeTag;
-use moveos::moveos::MoveOS;
-use moveos_types::event_filter::MoveOSEvent;
-use moveos_types::function_return_value::AnnotatedFunctionReturnValue;
->>>>>>> 1ef721e3
 use moveos_types::state::{AnnotatedState, State};
 use moveos_types::state_resolver::{AnnotatedStateReader, StateReader};
 use moveos_types::transaction::{AuthenticatableTransaction, VerifiedMoveOSTransaction};
@@ -141,39 +132,10 @@
             limit,
         } = msg;
         let event_store = self.moveos.event_store();
-        let resoler = self.moveos.moveos_resolver();
+        let resolver = self.moveos.moveos_resolver();
 
-<<<<<<< HEAD
-        // let mut result: Vec<Option<AnnotatedMoveOSEvent>> = Vec::new();
         let event_handle_id = EventHandle::derive_event_handle_id(event_handle_type.clone());
         let events = event_store.get_events_by_event_handle_id(&event_handle_id, cursor, limit)?;
-=======
-        let mut result: Vec<MoveOSEvent> = Vec::new();
-        let events = event_store.get_events_by_event_handle_id(&event_handle_id)?;
-
-        if Option::is_some(&events) {
-            for ev in events
-                .unwrap()
-                .into_iter()
-                .enumerate()
-                .map(|(_i, event)| {
-                    let state = State::new(event.event_data.clone(), event.type_tag.clone());
-                    let struct_tag = if let TypeTag::Struct(struct_tag) = event.type_tag.clone() {
-                        *struct_tag
-                    } else {
-                        bail!("invalid struct tag: {:?}", event.type_tag)
-                    };
-                    let annotated_event_data = resoler
-                        .view_resource(&struct_tag, state.value.as_slice())
-                        .unwrap();
-                    MoveOSEvent::try_from(event, annotated_event_data, None, None, None)
-                })
-                .collect::<Vec<_>>()
-            {
-                result.push(ev.unwrap());
-            }
-        }
->>>>>>> 1ef721e3
 
         // for ev in events
         let result = events
@@ -181,7 +143,7 @@
             // .enumerate()
             .map(|event| {
                 let state = State::new(event.event_data.clone(), event.type_tag.clone());
-                let annotated_event_data = MoveValueAnnotator::new(statedb)
+                let annotated_event_data = MoveValueAnnotator::new(resolver)
                     .view_resource(&event_handle_type, state.value.as_slice())
                     .unwrap();
                 Some(AnnotatedMoveOSEvent::new(
@@ -192,9 +154,6 @@
                 ))
             })
             .collect();
-        // {
-        //     result.push(Some(ev));
-        // }
         Ok(result)
     }
 }
@@ -208,18 +167,17 @@
     ) -> Result<Vec<Option<AnnotatedMoveOSEvent>>> {
         let GetEventsMessage { filter } = msg;
         let event_store = self.moveos.event_store();
-        let resoler = self.moveos.moveos_resolver();
+        let resolver = self.moveos.moveos_resolver();
         //TODO handle tx hash
         let mut result: Vec<Option<AnnotatedMoveOSEvent>> = Vec::new();
         let events = event_store.get_events_with_filter(filter)?;
-<<<<<<< HEAD
         for ev in events
             .into_iter()
             .enumerate()
             .map(|(_i, event)| {
                 let state = State::new(event.event_data.clone(), event.type_tag.clone());
                 let struct_tag = as_struct_tag(event.type_tag.clone()).unwrap();
-                let annotated_event_data = MoveValueAnnotator::new(statedb)
+                let annotated_event_data = MoveValueAnnotator::new(resolver)
                     .view_resource(&struct_tag, state.value.as_slice())
                     .unwrap();
                 AnnotatedMoveOSEvent::new(event, annotated_event_data, None, None)
@@ -227,36 +185,6 @@
             .collect::<Vec<_>>()
         {
             result.push(Some(ev));
-=======
-        if Option::is_some(&events) {
-            for ev in events
-                .unwrap()
-                .into_iter()
-                .enumerate()
-                .map(|(_i, event)| {
-                    let state = State::new(event.event_data.clone(), event.type_tag.clone());
-                    let struct_tag = if let TypeTag::Struct(struct_tag) = event.type_tag.clone() {
-                        *struct_tag
-                    } else {
-                        bail!("invalid struct tag: {:?}", event.type_tag)
-                    };
-                    let annotated_event_data = resoler
-                        .view_resource(&struct_tag, state.value.as_slice())
-                        .unwrap();
-                    MoveOSEvent::try_from(event, annotated_event_data, None, None, None)
-                    // MoveOSEvent::try_from(event, None, None, None)
-                })
-                .collect::<Vec<_>>()
-            {
-                result.push(ev.unwrap());
-            }
-        }
-
-        if !result.is_empty() {
-            Ok(Some(result))
-        } else {
-            Ok(None)
->>>>>>> 1ef721e3
         }
         Ok(result)
     }
