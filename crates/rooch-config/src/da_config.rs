// Copyright (c) RoochNetwork
// SPDX-License-Identifier: Apache-2.0

use crate::config::Config;
use crate::{retrieve_map_config_value, BaseConfig, MapConfigValueSource};
use hex::encode;
use moveos_types::h256::sha2_256_of;
use once_cell::sync::Lazy;
use serde::{Deserialize, Serialize};
use std::collections::HashMap;
use std::fmt::Display;
use std::path::{Path, PathBuf};
use std::str::FromStr;
use std::sync::Arc;

static R_DEFAULT_OPENDA_FS_DIR: Lazy<PathBuf> = Lazy::new(|| PathBuf::from("openda-fs"));

#[derive(Clone, Debug, Deserialize, PartialEq, Serialize)]
#[serde(rename_all = "lowercase")]
pub enum DAServerSubmitStrategy {
    All,
    // >= n/2+1
    Quorum,
    // >= number
    Number(usize),
}

impl FromStr for DAServerSubmitStrategy {
    type Err = String;

    fn from_str(s: &str) -> Result<Self, Self::Err> {
        match s.to_lowercase().as_str() {
            "all" => Ok(DAServerSubmitStrategy::All),
            "quorum" => Ok(DAServerSubmitStrategy::Quorum),
            _ => {
                if let Ok(n) = s.parse::<usize>() {
                    Ok(DAServerSubmitStrategy::Number(n))
                } else {
                    Err(format!("invalid da server submit strategy: {}", s))
                }
            }
        }
    }
}

impl Display for DAServerSubmitStrategy {
    fn fmt(&self, f: &mut std::fmt::Formatter<'_>) -> std::fmt::Result {
        match self {
            DAServerSubmitStrategy::All => write!(f, "all"),
            DAServerSubmitStrategy::Quorum => write!(f, "quorum"),
            DAServerSubmitStrategy::Number(n) => write!(f, "{}", n),
        }
    }
}

#[derive(Clone, Debug, Default, Deserialize, PartialEq, Serialize)]
#[serde(rename_all = "lowercase")]
pub enum OpenDAScheme {
    // local filesystem, main config:
    // root: file path
    #[default]
    Fs,
    // gcs(Google Could Service), main config:
    // bucket
    // credential/credential_path (using path instead)
    Gcs,
    // s3, main config:
    // bucket
    // region
    // endpoint
    // access_key_id
    // secret_access_key
    S3,
    // Avail App Light Client, main config:
    // endpoint
    Avail,
    // Celestia, main config:
    // endpoint
    // Option<auth_token>
    Celestia,
}

impl Display for OpenDAScheme {
    fn fmt(&self, f: &mut std::fmt::Formatter<'_>) -> std::fmt::Result {
        match self {
            OpenDAScheme::Fs => write!(f, "fs"),
            OpenDAScheme::Gcs => write!(f, "gcs"),
            OpenDAScheme::S3 => write!(f, "s3"),
            OpenDAScheme::Avail => write!(f, "avail"),
            OpenDAScheme::Celestia => write!(f, "celestia"),
        }
    }
}

impl FromStr for OpenDAScheme {
    type Err = &'static str;

    fn from_str(s: &str) -> Result<Self, Self::Err> {
        match s.to_lowercase().as_str() {
            "gcs" => Ok(OpenDAScheme::Gcs),
            "s3" => Ok(OpenDAScheme::S3),
            "fs" => Ok(OpenDAScheme::Fs),
            "avail" => Ok(OpenDAScheme::Avail),
            "celestia" => Ok(OpenDAScheme::Celestia),
            _ => Err("open-da scheme no match"),
        }
    }
}

// OpenDAScheme to OpenDALScheme
impl From<OpenDAScheme> for opendal::Scheme {
    fn from(scheme: OpenDAScheme) -> Self {
        match scheme {
            OpenDAScheme::Fs => opendal::Scheme::Fs,
            OpenDAScheme::Gcs => opendal::Scheme::Gcs,
            OpenDAScheme::S3 => opendal::Scheme::S3,
            OpenDAScheme::Avail => opendal::Scheme::Custom("avail"),
            OpenDAScheme::Celestia => opendal::Scheme::Custom("celestia"),
        }
    }
}

#[derive(Clone, Default, Debug, PartialEq, Deserialize, Serialize)]
#[serde(deny_unknown_fields)]
#[serde(rename_all = "kebab-case")]
pub struct DAConfig {
    #[serde(skip_serializing_if = "Option::is_none")]
    pub da_backend: Option<DABackendConfig>,
    #[serde(skip)]
    base: Option<Arc<BaseConfig>>,
}

impl Display for DAConfig {
    fn fmt(&self, f: &mut std::fmt::Formatter<'_>) -> std::fmt::Result {
        write!(
            f,
            "{}",
            serde_json::to_string(self).map_err(|_| std::fmt::Error)?
        )?;
        Ok(())
    }
}

impl Config for DAConfig {}

impl FromStr for DAConfig {
    type Err = anyhow::Error;

    fn from_str(s: &str) -> Result<Self, Self::Err> {
        let deserialized = serde_json::from_str(s)?;
        Ok(deserialized)
    }
}

impl DAConfig {
    pub(crate) fn init(&mut self, base: Arc<BaseConfig>) -> anyhow::Result<()> {
        self.base = Some(base);

        let default_fs_root = self.get_openda_fs_dir();

        if let Some(backend_config) = &mut self.da_backend {
            backend_config.adjust_submit_strategy();
            let backends = &mut backend_config.backends;

            for backend in backends {
                #[allow(irrefutable_let_patterns)]
                if let DABackendConfigType::OpenDa(open_da_config) = backend {
                    if matches!(open_da_config.scheme, OpenDAScheme::Fs) {
                        if let Some(fs_str) = default_fs_root.to_str() {
                            let var_source = retrieve_map_config_value(
                                &mut open_da_config.config,
                                "root",
                                None,
                                Some(fs_str),
                            );
                            if let MapConfigValueSource::Default = var_source {
                                if !default_fs_root.exists() {
                                    std::fs::create_dir_all(default_fs_root.clone()).map_err(
                                        |e| {
                                            anyhow::anyhow!(
                                                "Failed to create OpenDA fs dir: {:?}",
                                                e
                                            )
                                        },
                                    )?;
                                }
                            }
                        } else {
                            return Err(anyhow::anyhow!(
                                "Invalid UTF-8 path: {:?}",
                                default_fs_root
                            ));
                        }
                    }
                }
            }
        }

        Ok(())
    }

    fn base(&self) -> &BaseConfig {
        self.base.as_ref().expect("Config should init.")
    }

    pub fn data_dir(&self) -> &Path {
        self.base().data_dir()
    }

    pub fn get_openda_fs_dir(&self) -> PathBuf {
        self.data_dir().join(R_DEFAULT_OPENDA_FS_DIR.as_path())
    }
}

#[derive(Clone, Default, Debug, PartialEq, Deserialize, Serialize)]
#[serde(rename_all = "kebab-case")]
#[serde(deny_unknown_fields)]
pub struct DABackendConfig {
    #[serde(skip_serializing_if = "Option::is_none")]
    pub submit_strategy: Option<DAServerSubmitStrategy>, // specifies the submission strategy of DA. 'all' with all backends, 'quorum' with quorum backends, 'n' with n backends, etc.
    pub backends: Vec<DABackendConfigType>, // specifies the type of DA backends to be used. 'celestia' with corresponding Celestia backend configuration, 'foo' with corresponding foo backend configuration, etc.
    #[serde(skip_serializing_if = "Option::is_none")]
    pub background_submit_interval: Option<u64>, // specifies the interval of background submit in seconds. If not set, the default value is 600s.
}

impl DABackendConfig {
    pub fn calculate_submit_threshold(&mut self) -> usize {
        self.adjust_submit_strategy(); // Make sure submit_strategy is adjusted before calling this function.

        let servers_count = self.backends.len();
        match self.submit_strategy {
            Some(DAServerSubmitStrategy::All) => servers_count,
            Some(DAServerSubmitStrategy::Quorum) => servers_count / 2 + 1,
            Some(DAServerSubmitStrategy::Number(number)) => number,
            None => servers_count, // Default to 'All' if submit_strategy is None
        }
    }

    fn adjust_submit_strategy(&mut self) {
        let servers_count = self.backends.len();

        // Set default strategy to All if it's None.
        let strategy = self
            .submit_strategy
            .get_or_insert(DAServerSubmitStrategy::All);

        // If it's a Number, adjust the value to be within [1, n].
        if let DAServerSubmitStrategy::Number(ref mut num) = strategy {
            *num = std::cmp::max(1, std::cmp::min(*num, servers_count));
        }
    }
}

#[derive(Clone, Debug, Deserialize, PartialEq, Serialize)]
#[serde(rename_all = "kebab-case")]
pub enum DABackendConfigType {
    OpenDa(DABackendOpenDAConfig),
}

#[derive(Clone, Default, Debug, PartialEq, Deserialize, Serialize)]
#[serde(rename_all = "kebab-case")]
#[serde(deny_unknown_fields)]
/// Open DA provides ability to access various storage services
pub struct DABackendOpenDAConfig {
    /// specifies the type of storage service to be used. 'gcs' with corresponding GCS server configuration, 's3' with corresponding S3 server configuration, etc
    #[serde(default)]
    pub scheme: OpenDAScheme,
    /// specifies the configuration of the storage service. 'gcs' with corresponding GCS server configuration, 's3' with corresponding S3 server configuration, etc.
    pub config: HashMap<String, String>,
    #[serde(skip_serializing_if = "Option::is_none")]
    /// for fs backend:
    /// <namespace>/<segment_id> is the path to store the segment.
    /// If not set, the <derive_genesis_namespace>/<segment_id> is the full path
    /// If root is set in config, the <root>/<namespace>/<segment_id> is the full path
    /// for celestia:
    /// must be existed, it's Namespace in hex
    pub namespace: Option<String>,
    #[serde(skip_serializing_if = "Option::is_none")]
    /// max segment size.
    /// Set at crates/rooch-da/src/backend/openda if None.
    pub max_segment_size: Option<u64>,
}

/// Derive a namespace from genesis config for DA backend (as default namespace open-da backend)
/// first 8 chars of sha256 of genesis in hex is used as namespace
pub fn derive_genesis_namespace(genesis: &[u8]) -> String {
    let raw = encode(sha2_256_of(genesis).0);
    raw.chars().take(8).collect()
}

#[cfg(test)]
mod tests {
    use super::*;

    #[test]
    fn da_config_from_str() {
        let da_config_str = r#"{"da-backend": {"submit-strategy": "all",
<<<<<<< HEAD
        "backends": [{"open-da": {"scheme": "gcs", "config": {"bucket": "test-bucket", "credential": "test-credential"}}},
        {"open-da": {"scheme": "celestia", "config": {"endpoint": "test-conn", "auth_token": "test-auth"}, "namespace": "000000000000000000000000000000000000000102030405060708090a"}}]}}"#;

        let exp_gcs_config = DABackendOpenDAConfig {
=======
        "backends": [{"celestia": {"namespace": "//////////////////////////////////////8=", "conn": "test-conn", "auth-token": "test-token", "max-segment-size": 2048}},
        {"open-da": {"scheme": "gcs", "config": {"bucket": "test-bucket", "credential": "test-credential"}}},
        {"open-da": {"scheme": "fs", "config": {}}}]}}"#;
        let exp_celestia_config = DABackendCelestiaConfig {
            namespace: Namespace::PARITY_SHARE,
            conn: "test-conn".to_string(),
            auth_token: "test-token".to_string(),
            max_segment_size: Some(2048),
        };
        let exp_openda_config = DABackendOpenDAConfig {
>>>>>>> 807fda0f
            scheme: OpenDAScheme::Gcs,
            config: vec![
                ("bucket".to_string(), "test-bucket".to_string()),
                ("credential".to_string(), "test-credential".to_string()),
            ]
            .into_iter()
            .collect(),
            namespace: None,
            max_segment_size: None,
        };
<<<<<<< HEAD
        let exp_celestia_config = DABackendOpenDAConfig {
            scheme: OpenDAScheme::Celestia,
            config: vec![
                ("endpoint".to_string(), "test-conn".to_string()),
                ("auth_token".to_string(), "test-auth".to_string()),
            ]
            .into_iter()
            .collect(),
            namespace: Some(
                "000000000000000000000000000000000000000102030405060708090a".to_string(),
            ),
=======
        let exp_fs_config = DABackendOpenDAConfig {
            scheme: OpenDAScheme::Fs,
            config: HashMap::new(),
            namespace: None,
>>>>>>> 807fda0f
            max_segment_size: None,
        };
        let exp_da_config = DAConfig {
            da_backend: Some(DABackendConfig {
                submit_strategy: Some(DAServerSubmitStrategy::All),
                backends: vec![
<<<<<<< HEAD
                    DABackendConfigType::OpenDa(exp_gcs_config.clone()),
                    DABackendConfigType::OpenDa(exp_celestia_config.clone()),
=======
                    DABackendConfigType::Celestia(exp_celestia_config.clone()),
                    DABackendConfigType::OpenDa(exp_openda_config.clone()),
                    DABackendConfigType::OpenDa(exp_fs_config.clone()),
>>>>>>> 807fda0f
                ],
                background_submit_interval: None,
            }),
            base: None,
        };
        match DAConfig::from_str(da_config_str) {
            Ok(da_config) => {
                assert_eq!(da_config, exp_da_config);
            }
            Err(e) => {
                println!(
                    "expected: {:?}",
                    serde_json::to_string(&exp_da_config).unwrap()
                );
                panic!("Error parsing DA Config: {}", e)
            }
        }

        let da_config_str = "{\"da-backend\": {\"backends\": [{\"open-da\": {\"scheme\": \"fs\", \"config\": {}}}]}}";
        let exp_da_config = DAConfig {
            da_backend: Some(DABackendConfig {
                submit_strategy: None,
                backends: vec![DABackendConfigType::OpenDa(exp_fs_config.clone())],
                background_submit_interval: None,
            }),
            base: None,
        };
        match DAConfig::from_str(da_config_str) {
            Ok(da_config) => {
                assert_eq!(da_config, exp_da_config);
            }
            Err(e) => {
                panic!("Error parsing DA Config: {}", e)
            }
        }
    }
}<|MERGE_RESOLUTION|>--- conflicted
+++ resolved
@@ -295,23 +295,11 @@
     #[test]
     fn da_config_from_str() {
         let da_config_str = r#"{"da-backend": {"submit-strategy": "all",
-<<<<<<< HEAD
         "backends": [{"open-da": {"scheme": "gcs", "config": {"bucket": "test-bucket", "credential": "test-credential"}}},
         {"open-da": {"scheme": "celestia", "config": {"endpoint": "test-conn", "auth_token": "test-auth"}, "namespace": "000000000000000000000000000000000000000102030405060708090a"}}]}}"#;
+        {"open-da": {"scheme": "fs", "config": {}}}]}}"#;
 
         let exp_gcs_config = DABackendOpenDAConfig {
-=======
-        "backends": [{"celestia": {"namespace": "//////////////////////////////////////8=", "conn": "test-conn", "auth-token": "test-token", "max-segment-size": 2048}},
-        {"open-da": {"scheme": "gcs", "config": {"bucket": "test-bucket", "credential": "test-credential"}}},
-        {"open-da": {"scheme": "fs", "config": {}}}]}}"#;
-        let exp_celestia_config = DABackendCelestiaConfig {
-            namespace: Namespace::PARITY_SHARE,
-            conn: "test-conn".to_string(),
-            auth_token: "test-token".to_string(),
-            max_segment_size: Some(2048),
-        };
-        let exp_openda_config = DABackendOpenDAConfig {
->>>>>>> 807fda0f
             scheme: OpenDAScheme::Gcs,
             config: vec![
                 ("bucket".to_string(), "test-bucket".to_string()),
@@ -322,7 +310,6 @@
             namespace: None,
             max_segment_size: None,
         };
-<<<<<<< HEAD
         let exp_celestia_config = DABackendOpenDAConfig {
             scheme: OpenDAScheme::Celestia,
             config: vec![
@@ -334,26 +321,19 @@
             namespace: Some(
                 "000000000000000000000000000000000000000102030405060708090a".to_string(),
             ),
-=======
         let exp_fs_config = DABackendOpenDAConfig {
             scheme: OpenDAScheme::Fs,
             config: HashMap::new(),
             namespace: None,
->>>>>>> 807fda0f
             max_segment_size: None,
         };
         let exp_da_config = DAConfig {
             da_backend: Some(DABackendConfig {
                 submit_strategy: Some(DAServerSubmitStrategy::All),
                 backends: vec![
-<<<<<<< HEAD
-                    DABackendConfigType::OpenDa(exp_gcs_config.clone()),
-                    DABackendConfigType::OpenDa(exp_celestia_config.clone()),
-=======
                     DABackendConfigType::Celestia(exp_celestia_config.clone()),
                     DABackendConfigType::OpenDa(exp_openda_config.clone()),
                     DABackendConfigType::OpenDa(exp_fs_config.clone()),
->>>>>>> 807fda0f
                 ],
                 background_submit_interval: None,
             }),
