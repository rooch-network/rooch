// Copyright (c) RoochNetwork
// SPDX-License-Identifier: Apache-2.0

<<<<<<< HEAD
use std::fs::File;
use std::io::Result;
#[cfg(target_os = "linux")]
use std::os::unix::io::AsRawFd;
=======
use std::io::Result;
>>>>>>> 276fb81d
use std::path::PathBuf;

#[allow(dead_code)]
pub struct FileCacheManager {
    #[cfg(target_os = "linux")]
    file: std::fs::File,
}

impl FileCacheManager {
    #[cfg(target_os = "linux")]
    pub fn new(file_path: PathBuf) -> Result<Self> {
        let file = std::fs::File::open(file_path)?;
        Ok(FileCacheManager { file })
    }

    #[cfg(target_os = "linux")]
    pub fn drop_cache_range(&self, offset: u64, len: u64) -> Result<()> {
        use std::os::unix::io::AsRawFd;

        let fd = self.file.as_raw_fd();
        let ret = unsafe {
            libc::posix_fadvise(
                fd,
                offset as libc::off_t,
                len as libc::off_t,
                libc::POSIX_FADV_DONTNEED,
            )
        };

        if ret != 0 {
            return Err(std::io::Error::from_raw_os_error(ret));
        }

        Ok(())
    }

    #[cfg(not(target_os = "linux"))]
<<<<<<< HEAD
    pub fn drop_cache_range(&self, _offset: u64, _len: u64) -> Result<()> {
=======
    pub fn new(_: PathBuf) -> Result<Self> {
        Ok(FileCacheManager {})
    }

    #[cfg(not(target_os = "linux"))]
    pub fn drop_cache_range(&self, _: u64, _: u64) -> Result<()> {
>>>>>>> 276fb81d
        Ok(())
    }
}<|MERGE_RESOLUTION|>--- conflicted
+++ resolved
@@ -1,14 +1,9 @@
 // Copyright (c) RoochNetwork
 // SPDX-License-Identifier: Apache-2.0
 
-<<<<<<< HEAD
-use std::fs::File;
 use std::io::Result;
 #[cfg(target_os = "linux")]
 use std::os::unix::io::AsRawFd;
-=======
-use std::io::Result;
->>>>>>> 276fb81d
 use std::path::PathBuf;
 
 #[allow(dead_code)]
@@ -46,16 +41,12 @@
     }
 
     #[cfg(not(target_os = "linux"))]
-<<<<<<< HEAD
-    pub fn drop_cache_range(&self, _offset: u64, _len: u64) -> Result<()> {
-=======
     pub fn new(_: PathBuf) -> Result<Self> {
         Ok(FileCacheManager {})
     }
 
     #[cfg(not(target_os = "linux"))]
     pub fn drop_cache_range(&self, _: u64, _: u64) -> Result<()> {
->>>>>>> 276fb81d
         Ok(())
     }
 }