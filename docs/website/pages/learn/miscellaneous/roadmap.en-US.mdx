# Roadmap

<<<<<<< HEAD

import { Steps } from 'nextra/components'
 
<Steps>

### Seeding

Complete the technical solution design and team formation.

### Sprouting

Release the first preview version of the Rooch VApp container, providing basic developer tools so that developers can develop based on the Rooch container. Explore the state storage requirements and development model of VApp applications, and provide some sample applications.

1. VApp container, CLI tools, and RPC interfaces.
2. Move standard library and framework.
3. Account abstraction and SessionKey support, ensuring that users' L1 assets are not compromised when using L2 applications.
4. **Launch Devnet**.

### Rooting

Rooting to the Bitcoin network, run the Rooch PreMainnet, and upgrade to Mainnet. Explore application development models based on Bitcoin native assets without bridges, as well as social and gaming applications based on CSV assets.

**Phase-1**

1. **Launch Testnet** and provide a framework upgrade plan.
2. Upgrade the object model to ObjectV2, achieving hierarchical stacking of objects.
3. Implement a stackable Layer2 model, complete validation of Bitcoin's UTXO and Inscription assets in smart contracts, and provide programming pattern based on UTXO and Inscription. Explore applications based on Bitcoin L1 assets and their derivatives.
4. Integrate Bitcoin ecosystem wallets and provide Rooch Portal to facilitate user asset management.

**Phase-2 (Ongoing)**

1. Synchronize Bitcoin's historical transactions from Bitcoin Genesis and run the **Rooch PreMainnet**.
2. Design and implement the Bitseed protocol, exploring the leap of CSV assets between L1 and L2. Explore application scenarios for asset leaps between Bitcoin L1 and L2.
3. Integrate DA to ensure data availability.
4. Connect to the P2P network and support third parties to run full nodes.
5. Regularly update the root of the state tree to Bitcoin and provide state proof interfaces to achieve state verification between nodes.

**Phase-3**

1. Implement a decentralized sequencer solution based on Bitcoin time.
2. Implement a PoS sequencer security solution based on Babylon.
3. Implement a fraud-proof solution based on state trees and optimistic challenges.
4. Explore non-custodial BTC cross-chain solutions combining Rooch Move and Bitcoin Script.
5. Publish Rooch Network Tokenomics.
6. Upgrade Rooch PreMainnet to **Rooch Mainnet**.

### Branching

Implement an application network based on DSTP, explore the circulation of CSV assets between applications, and assetize application data through VApp and upload them to the blockchain.

1. Support VApp container applications to connect to the Bitcoin ecosystem through Rooch Network.
2. Collaborate with ecosystem partners to provide more DA and security options for VApp.
3. Implement state channel applications based on DSTP and explore incentive models on the P2P network.

</Steps>
=======
to do
>>>>>>> 603f8f57
<|MERGE_RESOLUTION|>--- conflicted
+++ resolved
@@ -1,61 +1,3 @@
 # Roadmap
 
-<<<<<<< HEAD
-
-import { Steps } from 'nextra/components'
- 
-<Steps>
-
-### Seeding
-
-Complete the technical solution design and team formation.
-
-### Sprouting
-
-Release the first preview version of the Rooch VApp container, providing basic developer tools so that developers can develop based on the Rooch container. Explore the state storage requirements and development model of VApp applications, and provide some sample applications.
-
-1. VApp container, CLI tools, and RPC interfaces.
-2. Move standard library and framework.
-3. Account abstraction and SessionKey support, ensuring that users' L1 assets are not compromised when using L2 applications.
-4. **Launch Devnet**.
-
-### Rooting
-
-Rooting to the Bitcoin network, run the Rooch PreMainnet, and upgrade to Mainnet. Explore application development models based on Bitcoin native assets without bridges, as well as social and gaming applications based on CSV assets.
-
-**Phase-1**
-
-1. **Launch Testnet** and provide a framework upgrade plan.
-2. Upgrade the object model to ObjectV2, achieving hierarchical stacking of objects.
-3. Implement a stackable Layer2 model, complete validation of Bitcoin's UTXO and Inscription assets in smart contracts, and provide programming pattern based on UTXO and Inscription. Explore applications based on Bitcoin L1 assets and their derivatives.
-4. Integrate Bitcoin ecosystem wallets and provide Rooch Portal to facilitate user asset management.
-
-**Phase-2 (Ongoing)**
-
-1. Synchronize Bitcoin's historical transactions from Bitcoin Genesis and run the **Rooch PreMainnet**.
-2. Design and implement the Bitseed protocol, exploring the leap of CSV assets between L1 and L2. Explore application scenarios for asset leaps between Bitcoin L1 and L2.
-3. Integrate DA to ensure data availability.
-4. Connect to the P2P network and support third parties to run full nodes.
-5. Regularly update the root of the state tree to Bitcoin and provide state proof interfaces to achieve state verification between nodes.
-
-**Phase-3**
-
-1. Implement a decentralized sequencer solution based on Bitcoin time.
-2. Implement a PoS sequencer security solution based on Babylon.
-3. Implement a fraud-proof solution based on state trees and optimistic challenges.
-4. Explore non-custodial BTC cross-chain solutions combining Rooch Move and Bitcoin Script.
-5. Publish Rooch Network Tokenomics.
-6. Upgrade Rooch PreMainnet to **Rooch Mainnet**.
-
-### Branching
-
-Implement an application network based on DSTP, explore the circulation of CSV assets between applications, and assetize application data through VApp and upload them to the blockchain.
-
-1. Support VApp container applications to connect to the Bitcoin ecosystem through Rooch Network.
-2. Collaborate with ecosystem partners to provide more DA and security options for VApp.
-3. Implement state channel applications based on DSTP and explore incentive models on the P2P network.
-
-</Steps>
-=======
-to do
->>>>>>> 603f8f57
+to do