--- conflicted
+++ resolved
@@ -3,13 +3,6 @@
   "overview": "Overview",
   "in-depth-tech": "In-Depth Tech",
   "core-concepts": "Core Concepts",
-<<<<<<< HEAD
-  "portal": {
-    "title":"Rooch Portal",
-    "display": "hidden"
-  },
-=======
->>>>>>> 603f8f57
   "miscellaneous": "Miscellaneous",
   "contribution-guides": "Contributing Guides"
 }