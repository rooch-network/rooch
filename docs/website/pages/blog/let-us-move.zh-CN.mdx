---
title: 'Let‘s Rooch ！开发者训练营 - 从零到一玩转新资产'
author: omnihand
category: Activities
date: 2024/06/20
description: '开发者除了能获得实战技能以为，还将获得Rooch代币空投奖励！'
image: '/blog/let-us-rooch/let-us-rooch-zh.png'
---

import PostHeader from '/components/blog/postHeader'

<PostHeader />

![](/blog/let-us-rooch/let-us-rooch-en.png 'Let’s Rooch! Developer Bootcamp! Master New Assets from Scratch')

<<<<<<< HEAD
在当前快速发展的区块链行业中,Bitcoin 作为第一代加密货币,依然保持着重要的地位和影响力。作为首个成功实现去中心化数字货币的区块链,Bitcoin 为整个行业奠定了基石。然而,随着时间的推移,Bitcoin 网络在处理性能、扩展性等方面面临着一些挑战，这就为 Rooch 的出现带来了机遇。

Rooch Network 是 Bitcoin 的原生应用层，基于堆叠式 L2 解决方案，为用户和开发者提供比特币资产的启动平台和比特币应用基础设施，为 Bitcoin 带来了全新的可能性。Rooch Network 利用 Move 编程语言,在 Bitcoin 的基础上构建出一个可编程的区块链平台。这不仅提升了 Bitcoin 的性能和可扩展性,也为开发者们带来了全新的机会。即，一方面 Rooch Network 继承了 Bitcoin 的安全性和去中心化特性,另一方面引入了 Move 语言的高效性和可编程性。这使得开发者可以在 Rooch 上快速构建出各种去中心化应用(涵盖金融、游戏、社交等多个领域），还提供了与原生 Bitcoin 的紧密集成,使得应用可以无缝地与 Bitcoin 网络互操作， 为 Bitcoin 生态注入了新的活力
=======
在当前快速发展的区块链行业中，Bitcoin 作为第一代加密货币，依然保持着重要的地位和影响力。作为首个成功实现去中心化数字货币的区块链，Bitcoin 为整个行业奠定了基石。然而，随着时间的推移，Bitcoin 网络在处理性能、扩展性等方面面临着一些挑战，这就为 Rooch 的出现带来了机遇。

Rooch Network 是 Bitcoin 的原生应用层，基于堆叠式 L2 解决方案，为用户和开发者提供比特币资产的启动平台和比特币应用基础设施，为 Bitcoin 带来了全新的可能性。Rooch Network 利用 Move 编程语言，在 Bitcoin 的基础上构建出一个可编程的区块链平台。这不仅提升了 Bitcoin 的性能和可扩展性，也为开发者们带来了全新的机会。即，一方面 Rooch Network 继承了 Bitcoin 的安全性和去中心化特性，另一方面引入了 Move 语言的高效性和可编程性。这使得开发者可以在 Rooch 上快速构建出各种去中心化应用(涵盖金融、游戏、社交等多个领域），还提供了与原生 Bitcoin 的紧密集成，使得应用可以无缝地与 Bitcoin 网络互操作，为 Bitcoin 生态注入了新的活力。
>>>>>>> 01866a13

无论是熟悉 Bitcoin 的老手，还是对区块链技术感兴趣的新手，Rooch Network 都是值得关注和了解的重要项目。Rooch 期待与各位 一起在 Web3 世界带来的精彩变革！

## 课程安排

<<<<<<< HEAD
Rooch 开发者训练营正式开启报名，具体课程为期 6 周，第一堂课的时间会随后公布。通过课程，开发者将了解 Rooch Network 的基本概念和原理，掌握 Rooch 的 Bitcoin 扩展方案，在实战中学会使用 Rooch 开发 Web3 应用。课程安排如下：

- 课程大纲
  - Bitcoin 基础知识以及开发入门
  - Move 基础知识以及入门
  - Rooch 介绍以及开发入门
  - Rooch DApp 以及 SDK 开发
  - Bitcoin & Rooch 案例分享
  - 深入 Move 虚拟机
  - Bitcoin 进阶开发

**开发者除了能获得实战技能以为，还将获得 Rooch 代币空投奖励（具体规则开课公布），学习魁首还将获得一台最新 Iphone 手机。**
=======
Rooch 开发者训练营正式开启报名，具体课程为期6周，第一堂课的时间会随后公布。通过课程，开发者将了解 Rooch Network 的基本概念和原理，掌握 Rooch 的 Bitcoin 扩展方案，在实战中学会使用 Rooch 开发 Web3 应用。课程安排如下：

### 课程大纲

- Bitcoin 基础知识以及开发入门
- Move 基础知识以及入门
- Rooch 介绍以及开发入门
- Rooch DApp 以及 SDK 开发
- Bitcoin & Rooch 案例分享
- 深入 Move 虚拟机
- Bitcoin 进阶开发

**开发者除了能获得实战技能以为，还将获得Rooch代币空投奖励（具体规则开课公布），学习魁首还将获得一台最新 iPhone 手机。**
>>>>>>> 01866a13

---

## 讲师招聘

我们欢迎深耕 Bitcoin 或 Move 语言的朋友前来一起当导师分享经验，有兴趣的朋友在电报上联系 @omnihand

## 附属：

- 报名链接：https://wj.qq.com/s2/14839743/dcd3/
- 报名截止时间：2024 年 7 月 4 日
<<<<<<< HEAD
- 早期 builders 活动空投计划: https://rooch.network/zh-CN/blog/early-builders
=======
- 早期builders活动空投计划：https://rooch.network/zh-CN/blog/early-builders
>>>>>>> 01866a13

---

## 关于 Rooch Network

Rooch Network 是比特币生态系统的原生应用层，基于 Stackable L2 解决方案，作为用户和开发人员的首选比特币资产启动板和比特币应用程序基础设施。

**[Website](https://rooch.network/) | [Discord](https://discord.com/invite/rooch) | [Twitter](https://x.com/RoochNetwork) | [Telegram](https://t.me/roochnetwork) | [Github](https://github.com/rooch-network/)**<|MERGE_RESOLUTION|>--- conflicted
+++ resolved
@@ -13,34 +13,14 @@
 
 ![](/blog/let-us-rooch/let-us-rooch-en.png 'Let’s Rooch! Developer Bootcamp! Master New Assets from Scratch')
 
-<<<<<<< HEAD
-在当前快速发展的区块链行业中,Bitcoin 作为第一代加密货币,依然保持着重要的地位和影响力。作为首个成功实现去中心化数字货币的区块链,Bitcoin 为整个行业奠定了基石。然而,随着时间的推移,Bitcoin 网络在处理性能、扩展性等方面面临着一些挑战，这就为 Rooch 的出现带来了机遇。
-
-Rooch Network 是 Bitcoin 的原生应用层，基于堆叠式 L2 解决方案，为用户和开发者提供比特币资产的启动平台和比特币应用基础设施，为 Bitcoin 带来了全新的可能性。Rooch Network 利用 Move 编程语言,在 Bitcoin 的基础上构建出一个可编程的区块链平台。这不仅提升了 Bitcoin 的性能和可扩展性,也为开发者们带来了全新的机会。即，一方面 Rooch Network 继承了 Bitcoin 的安全性和去中心化特性,另一方面引入了 Move 语言的高效性和可编程性。这使得开发者可以在 Rooch 上快速构建出各种去中心化应用(涵盖金融、游戏、社交等多个领域），还提供了与原生 Bitcoin 的紧密集成,使得应用可以无缝地与 Bitcoin 网络互操作， 为 Bitcoin 生态注入了新的活力
-=======
 在当前快速发展的区块链行业中，Bitcoin 作为第一代加密货币，依然保持着重要的地位和影响力。作为首个成功实现去中心化数字货币的区块链，Bitcoin 为整个行业奠定了基石。然而，随着时间的推移，Bitcoin 网络在处理性能、扩展性等方面面临着一些挑战，这就为 Rooch 的出现带来了机遇。
 
 Rooch Network 是 Bitcoin 的原生应用层，基于堆叠式 L2 解决方案，为用户和开发者提供比特币资产的启动平台和比特币应用基础设施，为 Bitcoin 带来了全新的可能性。Rooch Network 利用 Move 编程语言，在 Bitcoin 的基础上构建出一个可编程的区块链平台。这不仅提升了 Bitcoin 的性能和可扩展性，也为开发者们带来了全新的机会。即，一方面 Rooch Network 继承了 Bitcoin 的安全性和去中心化特性，另一方面引入了 Move 语言的高效性和可编程性。这使得开发者可以在 Rooch 上快速构建出各种去中心化应用(涵盖金融、游戏、社交等多个领域），还提供了与原生 Bitcoin 的紧密集成，使得应用可以无缝地与 Bitcoin 网络互操作，为 Bitcoin 生态注入了新的活力。
->>>>>>> 01866a13
 
 无论是熟悉 Bitcoin 的老手，还是对区块链技术感兴趣的新手，Rooch Network 都是值得关注和了解的重要项目。Rooch 期待与各位 一起在 Web3 世界带来的精彩变革！
 
 ## 课程安排
 
-<<<<<<< HEAD
-Rooch 开发者训练营正式开启报名，具体课程为期 6 周，第一堂课的时间会随后公布。通过课程，开发者将了解 Rooch Network 的基本概念和原理，掌握 Rooch 的 Bitcoin 扩展方案，在实战中学会使用 Rooch 开发 Web3 应用。课程安排如下：
-
-- 课程大纲
-  - Bitcoin 基础知识以及开发入门
-  - Move 基础知识以及入门
-  - Rooch 介绍以及开发入门
-  - Rooch DApp 以及 SDK 开发
-  - Bitcoin & Rooch 案例分享
-  - 深入 Move 虚拟机
-  - Bitcoin 进阶开发
-
-**开发者除了能获得实战技能以为，还将获得 Rooch 代币空投奖励（具体规则开课公布），学习魁首还将获得一台最新 Iphone 手机。**
-=======
 Rooch 开发者训练营正式开启报名，具体课程为期6周，第一堂课的时间会随后公布。通过课程，开发者将了解 Rooch Network 的基本概念和原理，掌握 Rooch 的 Bitcoin 扩展方案，在实战中学会使用 Rooch 开发 Web3 应用。课程安排如下：
 
 ### 课程大纲
@@ -54,7 +34,6 @@
 - Bitcoin 进阶开发
 
 **开发者除了能获得实战技能以为，还将获得Rooch代币空投奖励（具体规则开课公布），学习魁首还将获得一台最新 iPhone 手机。**
->>>>>>> 01866a13
 
 ---
 
@@ -66,11 +45,7 @@
 
 - 报名链接：https://wj.qq.com/s2/14839743/dcd3/
 - 报名截止时间：2024 年 7 月 4 日
-<<<<<<< HEAD
-- 早期 builders 活动空投计划: https://rooch.network/zh-CN/blog/early-builders
-=======
-- 早期builders活动空投计划：https://rooch.network/zh-CN/blog/early-builders
->>>>>>> 01866a13
+- 早期 builders 活动空投计划：https://rooch.network/zh-CN/blog/early-builders
 
 ---
 
