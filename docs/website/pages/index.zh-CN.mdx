--- conflicted
+++ resolved
@@ -6,13 +6,12 @@
 
 import Index from '../components/index'
 
-<<<<<<< HEAD
 <Index
   heroTitle="开启比特币经济的无限可能"
   heroSlogan=""
   heroDescription="Rooch Network 是比特币的应用层，一个以资产为中心的基础设施，提供比特币所有资产的索引、交易，并支持各种应用场景。"
   heroButton="加入我们"
-  heroButtonHref="/learn/introduction"
+  heroButtonHref="/learn/welcome"
   featuresTitle="基于比特币的首个以资产为中心的应用层"
   featuresButton="探索 Rooch 先行网"
   features={[
@@ -146,12 +145,4 @@
       image: '/logo/blogs/blog_3.svg',
     },
   ]}
-=======
-<TitleHero
-  title="开启比特币经济的无限可能"
-  slogan=""
-  description="Rooch Network 是比特币的应用层，一个以资产为中心的基础设施，提供比特币所有资产的索引、交易，并支持各种应用场景。"
-  button="加入我们"
-  buttonHref="/learn/welcome"
->>>>>>> cf8535bf
 />