--- conflicted
+++ resolved
@@ -47,11 +47,8 @@
 moveos-types = { workspace = true }
 moveos-verifier = { workspace = true }
 moveos-stdlib-builder = { workspace = true }
-<<<<<<< HEAD
 moveos-wasm = { workspace = true }
 wasmer = { workspace = true }
-=======
 moveos-object-runtime = { workspace = true }
 
->>>>>>> 25c73be1
 smt = { workspace = true }