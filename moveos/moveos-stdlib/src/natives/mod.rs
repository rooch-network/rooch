--- conflicted
+++ resolved
@@ -24,11 +24,8 @@
     pub move_module: moveos_stdlib::move_module::GasParameters,
     pub object: moveos_stdlib::object::GasParameters,
     pub json: moveos_stdlib::json::GasParameters,
-<<<<<<< HEAD
     pub wasm: moveos_stdlib::wasm::GasParameters,
-=======
     pub tx_context: moveos_stdlib::tx_context::GasParameters,
->>>>>>> 25c73be1
 }
 
 impl GasParameters {
@@ -47,11 +44,8 @@
             move_module: moveos_stdlib::move_module::GasParameters::zeros(),
             object: moveos_stdlib::object::GasParameters::zeros(),
             json: moveos_stdlib::json::GasParameters::zeros(),
-<<<<<<< HEAD
             wasm: moveos_stdlib::wasm::GasParameters::zeros(),
-=======
             tx_context: moveos_stdlib::tx_context::GasParameters::zeros(),
->>>>>>> 25c73be1
         }
     }
 }
@@ -112,14 +106,11 @@
     );
     add_natives!("object", moveos_stdlib::object::make_all(gas_params.object));
     add_natives!("json", moveos_stdlib::json::make_all(gas_params.json));
-<<<<<<< HEAD
     add_natives!("wasm", moveos_stdlib::wasm::make_all(gas_params.wasm));
-=======
     add_natives!(
         "tx_context",
         moveos_stdlib::tx_context::make_all(gas_params.tx_context)
     );
->>>>>>> 25c73be1
 
     let moveos_native_fun_table = make_table_from_iter(MOVEOS_STD_ADDRESS, natives);
     native_fun_table.extend(moveos_native_fun_table);
