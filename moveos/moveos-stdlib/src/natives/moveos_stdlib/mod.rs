--- conflicted
+++ resolved
@@ -11,10 +11,6 @@
 pub mod rlp;
 pub mod signer;
 pub mod test_helper;
-<<<<<<< HEAD
-pub mod type_info;
-pub mod wasm;
-=======
 pub mod tx_context;
 pub mod type_info;
->>>>>>> 25c73be1
+pub mod wasm;