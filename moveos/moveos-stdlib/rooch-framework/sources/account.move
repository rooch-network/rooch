--- conflicted
+++ resolved
@@ -12,12 +12,9 @@
    #[test_only]
    use moveos_std::storage_context;
    use rooch_framework::authenticator::{Self, AuthenticatorResult};
-<<<<<<< HEAD
    use rooch_framework::events;
-=======
    use rooch_framework::ed25519;
    use moveos_std::tx_context::tx_hash;
->>>>>>> 4ceeaa5a
 
    friend rooch_framework::genesis;
    friend rooch_framework::transaction_validator;
