--- conflicted
+++ resolved
@@ -13,11 +13,7 @@
 use crate::{ColumnFamilyName, WriteOp};
 use anyhow::{ensure, format_err, Error, Result};
 use moveos_common::utils::{check_open_fds_limit, from_bytes};
-<<<<<<< HEAD
 use moveos_config::store_config::RocksdbConfig;
-=======
-use moveos_config::RocksdbConfig;
->>>>>>> 8da08171
 use rocksdb::{
     BoundColumnFamily, Options, ReadOptions, WriteBatch as DBWriteBatch, WriteOptions, DB,
 };
@@ -110,7 +106,6 @@
             cfs: column_families,
             metrics,
         })
-<<<<<<< HEAD
     }
 
     fn open_inner(
@@ -188,13 +183,12 @@
     }
 
     fn get_cf_handle(&self, cf_name: &str) -> Arc<BoundColumnFamily> {
-        self.db.cf_handle(cf_name).expect(
-            format!(
+        self.db.cf_handle(cf_name).unwrap_or_else(|| {
+            panic!(
                 "DB::cf_handle not found for column family name: {}",
                 cf_name
             )
-            .as_str(),
-        )
+        })
     }
 
     fn default_write_options() -> WriteOptions {
@@ -272,168 +266,6 @@
     phantom_v: PhantomData<V>,
 }
 
-=======
-    }
-
-    fn open_inner(
-        opts: &Options,
-        path: impl AsRef<Path>,
-        column_families: Vec<ColumnFamilyName>,
-    ) -> Result<DB> {
-        let inner = rocksdb::DB::open_cf_descriptors(
-            opts,
-            path,
-            column_families.iter().map(|cf_name| {
-                let mut cf_opts = rocksdb::Options::default();
-                cf_opts.set_compression_type(rocksdb::DBCompressionType::Lz4);
-                rocksdb::ColumnFamilyDescriptor::new((*cf_name).to_string(), cf_opts)
-            }),
-        )?;
-        Ok(inner)
-    }
-
-    fn open_readonly(
-        db_opts: &Options,
-        path: impl AsRef<Path>,
-        column_families: Vec<ColumnFamilyName>,
-    ) -> Result<DB> {
-        let error_if_log_file_exists = false;
-        let inner = rocksdb::DB::open_cf_for_read_only(
-            db_opts,
-            path,
-            column_families,
-            error_if_log_file_exists,
-        )?;
-        Ok(inner)
-    }
-
-    pub fn drop_cf(&mut self) -> Result<(), Error> {
-        for cf in self.cfs.clone() {
-            self.db.drop_cf(cf)?;
-        }
-        Ok(())
-    }
-
-    pub fn drop_unused_cfs(&mut self, names: Vec<&str>) -> Result<(), Error> {
-        // https://github.com/facebook/rocksdb/issues/1295
-        for name in names {
-            for cf in &self.cfs {
-                if cf == &name {
-                    self.db.drop_cf(name)?;
-                    let opt = Options::default();
-                    self.db.create_cf(name, &opt)?;
-                    break;
-                }
-            }
-        }
-        Ok(())
-    }
-
-    /// Flushes all memtable data. This is only used for testing `get_approximate_sizes_cf` in unit
-    /// tests.
-    pub fn flush_all(&self) -> Result<()> {
-        for cf_name in &self.cfs {
-            let cf_handle = self.get_cf_handle(cf_name);
-            self.db.flush_cf(&cf_handle)?;
-        }
-        Ok(())
-    }
-
-    /// List cf
-    pub fn list_cf(path: impl AsRef<Path>) -> Result<Vec<String>, Error> {
-        Ok(rocksdb::DB::list_cf(&rocksdb::Options::default(), path)?)
-    }
-
-    fn db_exists(path: &Path) -> bool {
-        let rocksdb_current_file = path.join("CURRENT");
-        rocksdb_current_file.is_file()
-    }
-
-    fn get_cf_handle(&self, cf_name: &str) -> Arc<BoundColumnFamily> {
-        self.db.cf_handle(cf_name).unwrap_or_else(|| {
-            panic!(
-                "DB::cf_handle not found for column family name: {}",
-                cf_name
-            )
-        })
-    }
-
-    fn default_write_options() -> WriteOptions {
-        let mut opts = WriteOptions::new();
-        opts.set_sync(false);
-        opts
-    }
-
-    fn gen_rocksdb_options(config: &RocksdbConfig) -> Options {
-        let mut db_opts = Options::default();
-        db_opts.set_max_open_files(config.max_open_files);
-        db_opts.set_max_total_wal_size(config.max_total_wal_size);
-        db_opts.set_wal_bytes_per_sync(config.wal_bytes_per_sync);
-        db_opts.set_bytes_per_sync(config.bytes_per_sync);
-        // db_opts.enable_statistics();
-        // write buffer size
-        db_opts.set_max_write_buffer_number(5);
-        db_opts.set_max_background_jobs(5);
-        // cache
-        // let cache = Cache::new_lru_cache(2 * 1024 * 1024 * 1024);
-        // db_opts.set_row_cache(&cache.unwrap());
-        db_opts
-    }
-    fn iter_with_direction<K, V>(
-        &self,
-        prefix_name: &str,
-        direction: ScanDirection,
-    ) -> Result<SchemaIterator<K, V>>
-    where
-        K: Serialize + DeserializeOwned,
-        V: Serialize + DeserializeOwned,
-    {
-        let cf_handle = self.get_cf_handle(prefix_name);
-        Ok(SchemaIterator::new(
-            self.db
-                .raw_iterator_cf_opt(&cf_handle, ReadOptions::default()),
-            direction,
-        ))
-    }
-
-    /// Returns a forward [`SchemaIterator`] on a certain schema.
-    pub fn iter<K, V>(&self, prefix_name: &str) -> Result<SchemaIterator<K, V>>
-    where
-        K: Serialize + DeserializeOwned,
-        V: Serialize + DeserializeOwned,
-    {
-        self.iter_with_direction(prefix_name, ScanDirection::Forward)
-    }
-
-    /// Returns a backward [`SchemaIterator`] on a certain schema.
-    pub fn rev_iter<K, V>(&self, prefix_name: &str) -> Result<SchemaIterator<K, V>>
-    where
-        K: Serialize + DeserializeOwned,
-        V: Serialize + DeserializeOwned,
-    {
-        self.iter_with_direction(prefix_name, ScanDirection::Backward)
-    }
-
-    fn sync_write_options() -> WriteOptions {
-        let mut opts = WriteOptions::new();
-        opts.set_sync(true);
-        opts
-    }
-}
-
-pub enum ScanDirection {
-    Forward,
-    Backward,
-}
-
-pub struct SchemaIterator<'a, K, V> {
-    db_iter: rocksdb::DBRawIterator<'a>,
-    direction: ScanDirection,
-    phantom_k: PhantomData<K>,
-    phantom_v: PhantomData<V>,
-}
-
->>>>>>> 8da08171
 impl<'a, K, V> SchemaIterator<'a, K, V>
 where
     K: Serialize + DeserializeOwned,
@@ -476,7 +308,6 @@
         if !self.db_iter.valid() {
             self.db_iter.status()?;
             return Ok(None);
-<<<<<<< HEAD
         }
 
         let raw_key = self.db_iter.key().expect("Iterator must be valid.");
@@ -488,19 +319,6 @@
             ScanDirection::Backward => self.db_iter.prev(),
         }
 
-=======
-        }
-
-        let raw_key = self.db_iter.key().expect("Iterator must be valid.");
-        let raw_value = self.db_iter.value().expect("Iterator must be valid.");
-        let key = from_bytes::<K>(raw_key)?;
-        let value = from_bytes::<V>(raw_value)?;
-        match self.direction {
-            ScanDirection::Forward => self.db_iter.next(),
-            ScanDirection::Backward => self.db_iter.prev(),
-        }
-
->>>>>>> 8da08171
         Ok(Some((key, value)))
     }
 }
