// Copyright (c) RoochNetwork
// SPDX-License-Identifier: Apache-2.0

use std::{borrow::Borrow, sync::Arc};

use move_binary_format::{
    compatibility::Compatibility,
    errors::{Location, PartialVMError, VMError, VMResult},
    file_format::AbilitySet,
    CompiledModule,
};
use move_core_types::{
    account_address::AccountAddress,
    identifier::Identifier,
    language_storage::{ModuleId, TypeTag},
    value::MoveTypeLayout,
    vm_status::{KeptVMStatus, StatusCode},
};
use move_vm_runtime::data_cache::TransactionCache;
use move_vm_runtime::{
    config::VMConfig,
    move_vm::MoveVM,
    native_extensions::NativeContextExtensions,
    native_functions::NativeFunction,
    session::{LoadedFunctionInstantiation, SerializedReturnValues, Session},
};
use move_vm_types::loaded_data::runtime_types::{CachedStructIndex, StructType, Type};
use parking_lot::RwLock;

use moveos_stdlib::natives::moveos_stdlib::{
    event::NativeEventContext,
    move_module::NativeModuleContext,
    raw_table::{NativeTableContext, TableData},
};
use moveos_types::transaction::RawTransactionOutput;
use moveos_types::{
    function_return_value::FunctionReturnValue,
    move_std::string::MoveString,
    move_types::FunctionId,
    moveos_std::context::Context,
    moveos_std::copyable_any::Any,
    moveos_std::simple_map::SimpleMap,
    moveos_std::tx_context::TxContext,
    moveos_std::{event::TransactionEvent, module_upgrade_flag::ModuleUpgradeFlag},
    state_resolver::MoveOSResolver,
    transaction::{FunctionCall, MoveAction, VerifiedMoveAction},
};
use moveos_verifier::verifier::INIT_FN_NAME_IDENTIFIER;

use crate::gas::table::{initial_cost_schedule, ClassifiedGasMeter};
use crate::gas::{table::MoveOSGasMeter, SwitchableGasMeter};
use crate::vm::tx_argument_resolver;

use super::data_cache::{into_change_set, MoveosDataCache};

/// MoveOSVM is a wrapper of MoveVM with MoveOS specific features.
pub struct MoveOSVM {
    inner: MoveVM,
}

impl MoveOSVM {
    pub fn new(
        natives: impl IntoIterator<Item = (AccountAddress, Identifier, Identifier, NativeFunction)>,
        vm_config: VMConfig,
    ) -> VMResult<Self> {
        Ok(Self {
            inner: MoveVM::new_with_config(natives, vm_config)?,
        })
    }

    pub fn new_session<
        'r,
        S: MoveOSResolver,
        G: SwitchableGasMeter + ClassifiedGasMeter + Clone,
    >(
        &self,
        remote: &'r S,
        ctx: TxContext,
        gas_meter: G,
    ) -> MoveOSSession<'r, '_, S, G> {
        MoveOSSession::new(&self.inner, remote, ctx, gas_meter, false)
    }

    pub fn new_genesis_session<'r, S: MoveOSResolver>(
        &self,
        remote: &'r S,
        ctx: TxContext,
    ) -> MoveOSSession<'r, '_, S, MoveOSGasMeter> {
        //Do not charge gas for genesis session
        let cost_table = initial_cost_schedule();
        let mut gas_meter = MoveOSGasMeter::new(cost_table, ctx.max_gas_amount);
        gas_meter.set_metering(false);
        // Genesis session do not need to execute pre_execute and post_execute function
        MoveOSSession::new(&self.inner, remote, ctx, gas_meter, false)
    }

    pub fn new_readonly_session<
        'r,
        S: MoveOSResolver,
        G: SwitchableGasMeter + ClassifiedGasMeter + Clone,
    >(
        &self,
        remote: &'r S,
        ctx: TxContext,
        gas_meter: G,
    ) -> MoveOSSession<'r, '_, S, G> {
        MoveOSSession::new(&self.inner, remote, ctx, gas_meter, true)
    }

    pub fn mark_loader_cache_as_invalid(&self) {
        self.inner.mark_loader_cache_as_invalid()
    }
}

/// MoveOSSession is a wrapper of MoveVM session with MoveOS specific features.
/// It is used to execute a transaction, every transaction should be executed in a new session.
/// Every session has a TxContext, if the transaction have multiple actions, the TxContext is shared.
pub struct MoveOSSession<'r, 'l, S, G> {
    pub(crate) vm: &'l MoveVM,
    pub(crate) remote: &'r S,
    pub(crate) session: Session<'r, 'l, MoveosDataCache<'r, 'l, S>>,
    pub(crate) ctx: Context,
    pub(crate) table_data: Arc<RwLock<TableData>>,
    pub(crate) gas_meter: G,
    pub(crate) read_only: bool,
}

#[allow(clippy::arc_with_non_send_sync)]
impl<'r, 'l, S, G> MoveOSSession<'r, 'l, S, G>
where
    S: MoveOSResolver,
    G: SwitchableGasMeter + ClassifiedGasMeter + Clone,
{
    pub fn new(
        vm: &'l MoveVM,
        remote: &'r S,
        ctx: TxContext,
        gas_meter: G,
        read_only: bool,
    ) -> Self {
        let ctx = Context::new(ctx);
        let table_data = Arc::new(RwLock::new(TableData::default()));
        Self {
            vm,
            remote,
            session: Self::new_inner_session(vm, remote, table_data.clone()),
            ctx,
            table_data,
            gas_meter,
            read_only,
        }
    }

    /// Re spawn a new session with the same context.
    pub fn respawn(self, env: SimpleMap<MoveString, Any>) -> Self {
        //FIXME
        //The TxContext::spawn function will reset the ids_created and kv map.
        //But we need some TxContext value in the pre_execute and post_execute function, such as the TxValidateResult.
        //We need to find a solution.
        let ctx = Context::new(self.ctx.tx_context.spawn(env));
        let table_data = Arc::new(RwLock::new(TableData::default()));
        Self {
            session: Self::new_inner_session(self.vm, self.remote, table_data.clone()),
            ctx,
            table_data,
            ..self
        }
    }

    fn new_inner_session(
        vm: &'l MoveVM,
        remote: &'r S,
        table_data: Arc<RwLock<TableData>>,
    ) -> Session<'r, 'l, MoveosDataCache<'r, 'l, S>> {
        let mut extensions = NativeContextExtensions::default();

        extensions.add(NativeTableContext::new(remote, table_data.clone()));
        extensions.add(NativeModuleContext::new(remote));
        extensions.add(NativeEventContext::default());

        // The VM code loader has bugs around module upgrade. After a module upgrade, the internal
        // cache needs to be flushed to work around those bugs.
        // vm.mark_loader_cache_as_invalid();
        vm.flush_loader_cache_if_invalidated();
        let loader = vm.runtime.loader();
        let data_store: MoveosDataCache<'r, 'l, S> =
            MoveosDataCache::new(remote, loader, table_data);
        vm.new_session_with_cache_and_extensions(data_store, extensions)
    }

    /// Verify a move action.
    /// The caller should call this function when validate a transaction.
    /// If the result is error, the transaction should be rejected.
    pub fn verify_move_action(&self, action: MoveAction) -> VMResult<VerifiedMoveAction> {
        match action {
            MoveAction::Script(call) => {
                let loaded_function = self
                    .session
                    .load_script(call.code.as_slice(), call.ty_args.clone())?;
                moveos_verifier::verifier::verify_entry_function(&loaded_function, &self.session)
                    .map_err(|e| e.finish(Location::Undefined))?;
                let _resolved_args = self.resolve_argument(&loaded_function, call.args.clone())?;
                Ok(VerifiedMoveAction::Script { call })
            }
            MoveAction::Function(call) => {
                let loaded_function = self.session.load_function(
                    &call.function_id.module_id,
                    &call.function_id.function_name,
                    call.ty_args.as_slice(),
                )?;
                moveos_verifier::verifier::verify_entry_function(&loaded_function, &self.session)
                    .map_err(|e| e.finish(Location::Undefined))?;
                let _resolved_args = self.resolve_argument(&loaded_function, call.args.clone())?;
                Ok(VerifiedMoveAction::Function { call })
            }
            MoveAction::ModuleBundle(module_bundle) => {
                let compiled_modules = deserialize_modules(&module_bundle)?;

                let mut init_function_modules = vec![];
                for module in &compiled_modules {
                    let result = moveos_verifier::verifier::verify_module(module, self.remote);
                    match result {
                        Ok(res) => {
                            if res {
                                init_function_modules.push(module.self_id())
                            }
                        }
                        Err(err) => return Err(err),
                    }
                }

                //TODO add more module verifier.
                Ok(VerifiedMoveAction::ModuleBundle {
                    module_bundle,
                    init_function_modules,
                })
            }
        }
    }

    /// Execute a move action.
    /// The caller should ensure call verify_move_action before execute.
    /// Once we start executing transactions, we must ensure that the transaction execution has a result, regardless of success or failure,
    /// and we need to save the result and deduct gas
    pub(crate) fn execute_move_action(&mut self, action: VerifiedMoveAction) -> VMResult<()> {
        let action_result = match action {
            VerifiedMoveAction::Script { call } => {
                let loaded_function = self
                    .session
                    .load_script(call.code.as_slice(), call.ty_args.clone())?;

                let resolved_args = self.resolve_argument(&loaded_function, call.args)?;
                self.load_argument(&loaded_function, &resolved_args);
                self.session
                    .execute_script(call.code, call.ty_args, resolved_args, &mut self.gas_meter)
                    .map(|ret| {
                        debug_assert!(
                            ret.return_values.is_empty(),
                            "Script function should not return values"
                        );
                        self.update_storage_context_via_return_values(&loaded_function, &ret);
                    })
            }
            VerifiedMoveAction::Function { call } => {
                let loaded_function = self.session.load_function(
                    &call.function_id.module_id,
                    &call.function_id.function_name,
                    call.ty_args.as_slice(),
                )?;

                let resolved_args = self.resolve_argument(&loaded_function, call.args)?;
                self.load_argument(&loaded_function, &resolved_args);
                self.session
                    .execute_entry_function(
                        &call.function_id.module_id,
                        &call.function_id.function_name,
                        call.ty_args.clone(),
                        resolved_args,
                        &mut self.gas_meter,
                    )
                    .map(|ret| {
                        debug_assert!(
                            ret.return_values.is_empty(),
                            "Entry function should not return values"
                        );
                        self.update_storage_context_via_return_values(&loaded_function, &ret);
                    })
            }
            VerifiedMoveAction::ModuleBundle {
                module_bundle,
                init_function_modules,
            } => {
                //TODO check the modules package address with the sender
                let sender = self.ctx.tx_context.sender();
                // Check if module is first published. Only the first published module can run init function
                let modules_with_init = init_function_modules
                    .into_iter()
                    .filter(|m| self.session.get_data_store().exists_module(m) == Ok(false))
                    .collect();
                //TODO check the compatiblity
                let compat_config = Compatibility::full_check();

                self.session.publish_module_bundle_with_compat_config(
                    module_bundle,
                    sender,
                    &mut self.gas_meter,
                    compat_config,
                )?;
                //TODO Execute genenis init first
                self.execute_init_modules(modules_with_init)
            }
        };

        self.resolve_pending_init_functions()?;

        // Check if there are modules upgrading
        let module_flag = self
            .ctx
            .tx_context
            .get::<ModuleUpgradeFlag>()
            .map_err(|e| {
                PartialVMError::new(StatusCode::UNKNOWN_VALIDATION_STATUS)
                    .with_message(e.to_string())
                    .finish(Location::Undefined)
            })?;
        let is_upgrade = module_flag.map_or(false, |flag| flag.is_upgrade);
        if is_upgrade {
            self.vm.mark_loader_cache_as_invalid();
        };

        action_result
    }

    /// Resolve pending init functions request registered via the NativeModuleContext.
    fn resolve_pending_init_functions(&mut self) -> VMResult<()> {
        let ctx = self
            .session
            .get_native_extensions_mut()
            .get_mut::<NativeModuleContext>();
        let init_functions = ctx.init_functions.clone();
        if !init_functions.is_empty() {
            self.execute_init_modules(init_functions.into_iter().collect())
        } else {
            Ok(())
        }
    }

    // Because the Context can be mut argument, if the function change the Context,
    // we need to update the Context via return values, and pass the updated Context to the next function.
    fn update_storage_context_via_return_values(
        &mut self,
        loaded_function: &LoadedFunctionInstantiation,
        return_values: &SerializedReturnValues,
    ) {
        let mut_ref_arguments = loaded_function
            .parameters
            .iter()
            .filter(|ty| matches!(ty, Type::MutableReference(_)))
            .collect::<Vec<_>>();
        debug_assert!(mut_ref_arguments.len() == return_values.mutable_reference_outputs.len(), "The number of mutable reference arguments should be equal to the number of mutable reference outputs");
        for (arg_ty, (_index, value, _layout)) in mut_ref_arguments
            .into_iter()
            .zip(return_values.mutable_reference_outputs.iter())
        {
            match arg_ty {
                Type::MutableReference(ty) => match ty.as_ref() {
                    Type::Struct(struct_tag_index) => {
                        let struct_type = self
                            .session
                            .get_struct_type(*struct_tag_index)
                            .expect("The struct type should be in cache");
                        if tx_argument_resolver::is_context(&struct_type) {
                            let returned_storage_context = Context::from_bytes(value.as_slice())
                                .expect("The return mutable reference should be a Context");
                            if log::log_enabled!(log::Level::Trace) {
                                log::trace!(
                                    "The returned storage context is {:?}",
                                    returned_storage_context
                                );
                            }
                            self.ctx = returned_storage_context;
                        }
                    }
                    _ => {
                        //Do nothing
                        if log::log_enabled!(log::Level::Trace) {
                            log::trace!("Mut argument type: {:?}", arg_ty);
                        }
                    }
                },
                _ => unreachable!(),
            }
        }
    }

    pub fn execute_function_bypass_visibility(
        &mut self,
        call: FunctionCall,
    ) -> VMResult<Vec<FunctionReturnValue>> {
        let loaded_function = self.session.load_function(
            &call.function_id.module_id,
            &call.function_id.function_name,
            call.ty_args.as_slice(),
        )?;
        let resolved_args = self.resolve_argument(&loaded_function, call.args)?;
        self.load_argument(&loaded_function, &resolved_args);
        let return_values = self.session.execute_function_bypass_visibility(
            &call.function_id.module_id,
            &call.function_id.function_name,
            call.ty_args,
            resolved_args,
            &mut self.gas_meter,
        )?;
        self.update_storage_context_via_return_values(&loaded_function, &return_values);
        return_values
            .return_values
            .into_iter()
            .zip(loaded_function.return_.iter())
            .map(|((v, _layout), ty)| {
                // We can not use
                // let type_tag :TypeTag = TryInto::try_into(&layout)?
                // to get TypeTag from MoveTypeLayout, because this MoveTypeLayout not MoveLayoutType::WithTypes
                // Invalid MoveTypeLayout -> StructTag conversion--needed MoveLayoutType::WithTypes

                let type_tag = match ty {
                    Type::Reference(ty) | Type::MutableReference(ty) => {
                        self.session.get_type_tag(ty)?
                    }
                    _ => self.session.get_type_tag(ty)?,
                };

                Ok(FunctionReturnValue::new(type_tag, v))
            })
            .collect()
    }

    fn execute_init_modules(
        &mut self,
        init_function_modules: Vec<ModuleId>,
    ) -> Result<(), VMError> {
        for module_id in init_function_modules {
            let function_id = FunctionId::new(module_id.clone(), INIT_FN_NAME_IDENTIFIER.clone());
            let call = FunctionCall::new(function_id, vec![], vec![]);

            self.execute_function_bypass_visibility(call)
                .map(|result| {
                    debug_assert!(result.is_empty(), "Init function must not return value")
                })?;
        }

        Ok(())
    }

    pub fn finish_with_extensions(
        self,
        status: KeptVMStatus,
    ) -> VMResult<(TxContext, RawTransactionOutput)> {
        let gas_used = self.query_gas_used();
        let is_read_only_execution = self.read_only;
        let MoveOSSession {
            vm: _,
            remote: _,
            session,
            ctx,
            table_data,
            mut gas_meter,
            read_only,
        } = self;
        let (changeset, raw_events, mut extensions) = session.finish_with_extensions()?;
        //We do not use the event API from data_cache. Instead, we use the NativeEventContext
        debug_assert!(raw_events.is_empty());
        let event_context = extensions.remove::<NativeEventContext>();
        let raw_events = event_context.into_events();
        drop(extensions);

        let state_changeset =
            into_change_set(table_data).map_err(|e| e.finish(Location::Undefined))?;

        if read_only {
            if !changeset.accounts().is_empty() {
                return Err(PartialVMError::new(StatusCode::UNKNOWN_VALIDATION_STATUS)
                    .with_message("ChangeSet should be empty as never used.".to_owned())
                    .finish(Location::Undefined));
            }

            if !state_changeset.changes.is_empty() {
                return Err(PartialVMError::new(StatusCode::UNKNOWN_VALIDATION_STATUS)
                    .with_message("Table change set should be empty as never used.".to_owned())
                    .finish(Location::Undefined));
            }

            if ctx.tx_context.ids_created > 0 {
                return Err(PartialVMError::new(StatusCode::UNKNOWN_VALIDATION_STATUS)
                    .with_message("TxContext::ids_created should be zero as never used.".to_owned())
                    .finish(Location::Undefined));
            }
            //We do not check the event, we allow read_only session to emit event now.
        }

        let events: Vec<_> = raw_events
            .into_iter()
            .enumerate()
            .map(|(i, (struct_tag, event_data))| {
                Ok(TransactionEvent::new(struct_tag, event_data, i as u64))
            })
            .collect::<VMResult<_>>()?;

<<<<<<< HEAD
        // Check if there are modules upgrading
        let module_flag = ctx.tx_context.get::<ModuleUpgradeFlag>().map_err(|e| {
            PartialVMError::new(StatusCode::UNKNOWN_VALIDATION_STATUS)
                .with_message(e.to_string())
                .finish(Location::Undefined)
        })?;
        let is_upgrade = module_flag.map_or(false, |flag| flag.is_upgrade);
=======
        match gas_meter.charge_change_set(&state_changeset) {
            Ok(_) => {}
            Err(partial_vm_error) => {
                return Err(partial_vm_error
                    .with_message(
                        "An error occurred during the charging of the change set".to_owned(),
                    )
                    .finish(Location::Undefined));
            }
        }
        match gas_meter.charge_event(events.as_slice()) {
            Ok(_) => {}
            Err(partial_vm_error) => {
                return Err(partial_vm_error
                    .with_message("An error occurred during the charging of the events".to_owned())
                    .finish(Location::Undefined));
            }
        }

        match gas_meter.check_constrains(ctx.tx_context.max_gas_amount) {
            Ok(_) => {}
            Err(partial_vm_err) => {
                return Err(partial_vm_err.finish(Location::Undefined));
            }
        };

        let mut gas_statement = gas_meter.gas_statement();
        if is_read_only_execution {
            gas_statement.execution_gas_used = 0;
            gas_statement.storage_gas_used = 0;
        }
>>>>>>> 52a176d6

        Ok((
            ctx.tx_context,
            RawTransactionOutput {
                status,
                changeset,
                state_changeset,
                events,
                gas_used,
<<<<<<< HEAD
                is_upgrade,
=======
                gas_statement,
>>>>>>> 52a176d6
            },
        ))
    }

    pub(crate) fn execute_function_call(
        &mut self,
        functions: Vec<FunctionCall>,
        meter_gas: bool,
    ) -> VMResult<()> {
        if !meter_gas {
            self.gas_meter.stop_metering();
        }
        for function_call in functions {
            let result = self.execute_function_bypass_visibility(function_call);
            if let Err(e) = result {
                if !meter_gas {
                    self.gas_meter.start_metering();
                }
                return Err(e);
            }
            // TODO: how to handle function call with returned values?
        }
        if !meter_gas {
            self.gas_meter.start_metering();
        }
        Ok(())
    }

    pub(crate) fn query_gas_used(&self) -> u64 {
        if self.read_only {
            //TODO calculate readonly function gas usage
            0
        } else {
            let max_gas_amount = self.ctx.tx_context.max_gas_amount;
            let gas_left: u64 = self.gas_meter.balance_internal().into();
            max_gas_amount.checked_sub(gas_left).unwrap_or_else(
                || panic!("gas_left({gas_left}) should always be less than or equal to max gas amount({max_gas_amount})")
            )
        }
    }

    /// Load a script and all of its types into cache
    pub fn load_script(
        &self,
        script: impl Borrow<[u8]>,
        ty_args: Vec<TypeTag>,
    ) -> VMResult<LoadedFunctionInstantiation> {
        self.session.load_script(script, ty_args)
    }

    /// Load a module, a function, and all of its types into cache
    pub fn load_function(
        &self,
        function_id: &FunctionId,
        type_arguments: &[TypeTag],
    ) -> VMResult<LoadedFunctionInstantiation> {
        self.session.load_function(
            &function_id.module_id,
            &function_id.function_name,
            type_arguments,
        )
    }

    pub fn load_type(&self, type_tag: &TypeTag) -> VMResult<Type> {
        self.session.load_type(type_tag)
    }

    pub fn get_type_layout(&self, type_tag: &TypeTag) -> VMResult<MoveTypeLayout> {
        self.session.get_type_layout(type_tag)
    }

    pub fn get_fully_annotated_type_layout(&self, type_tag: &TypeTag) -> VMResult<MoveTypeLayout> {
        self.session.get_fully_annotated_type_layout(type_tag)
    }

    pub fn get_type_tag(&self, ty: &Type) -> VMResult<TypeTag> {
        self.session.get_type_tag(ty)
    }

    pub fn get_struct_type(&self, index: CachedStructIndex) -> Option<Arc<StructType>> {
        self.session.get_struct_type(index)
    }

    pub fn get_type_abilities(&self, ty: &Type) -> VMResult<AbilitySet> {
        self.session.get_type_abilities(ty)
    }

    pub fn get_data_store(&mut self) -> &mut dyn TransactionCache {
        self.session.get_data_store()
    }

    pub fn get_native_extensions(&self) -> &NativeContextExtensions<'r> {
        self.session.get_native_extensions()
    }

    pub fn runtime_session(&self) -> &Session<'r, 'l, MoveosDataCache<'r, 'l, S>> {
        self.session.borrow()
    }

    pub(crate) fn storage_context_mut(&mut self) -> &mut Context {
        &mut self.ctx
    }
}

impl AsRef<MoveVM> for MoveOSVM {
    fn as_ref(&self) -> &MoveVM {
        &self.inner
    }
}

fn deserialize_modules(module_bytes: &[Vec<u8>]) -> Result<Vec<CompiledModule>, VMError> {
    module_bytes
        .iter()
        .map(|b| CompiledModule::deserialize(b).map_err(|e| e.finish(Location::Undefined)))
        .collect::<VMResult<Vec<CompiledModule>>>()
}<|MERGE_RESOLUTION|>--- conflicted
+++ resolved
@@ -505,7 +505,6 @@
             })
             .collect::<VMResult<_>>()?;
 
-<<<<<<< HEAD
         // Check if there are modules upgrading
         let module_flag = ctx.tx_context.get::<ModuleUpgradeFlag>().map_err(|e| {
             PartialVMError::new(StatusCode::UNKNOWN_VALIDATION_STATUS)
@@ -513,7 +512,7 @@
                 .finish(Location::Undefined)
         })?;
         let is_upgrade = module_flag.map_or(false, |flag| flag.is_upgrade);
-=======
+
         match gas_meter.charge_change_set(&state_changeset) {
             Ok(_) => {}
             Err(partial_vm_error) => {
@@ -545,7 +544,6 @@
             gas_statement.execution_gas_used = 0;
             gas_statement.storage_gas_used = 0;
         }
->>>>>>> 52a176d6
 
         Ok((
             ctx.tx_context,
@@ -555,11 +553,8 @@
                 state_changeset,
                 events,
                 gas_used,
-<<<<<<< HEAD
                 is_upgrade,
-=======
                 gas_statement,
->>>>>>> 52a176d6
             },
         ))
     }
