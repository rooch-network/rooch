// Copyright (c) RoochNetwork
// SPDX-License-Identifier: Apache-2.0

use crate::{
    vm::{
        move_vm_ext::{MoveVmExt, SessionExt},
        tx_argument_resolver::{as_struct_no_panic, is_storage_context},
        MoveResolverExt,
    },
    TransactionExecutor, TransactionValidator, INIT_FN_NAME,
};
use anyhow::{anyhow, bail, Result};
use move_binary_format::access::ModuleAccess;
use move_binary_format::{
    errors::{Location, PartialVMError, VMResult},
    file_format::Visibility,
    CompiledModule,
};
<<<<<<< HEAD
=======
use anyhow::{bail, Result};
use move_binary_format::errors::{Location, PartialVMError, VMResult};
>>>>>>> 1c487134
use move_core_types::{
    account_address::AccountAddress,
    identifier::{IdentStr, Identifier},
    language_storage::{ModuleId, TypeTag},
    value::MoveValue,
    vm_status::{KeptVMStatus, StatusCode},
};
use move_vm_runtime::session::SerializedReturnValues;
use move_vm_types::gas::UnmeteredGasMeter;
use moveos_statedb::StateDB;
use moveos_stdlib::addresses::ROOCH_FRAMEWORK_ADDRESS;
use moveos_stdlib::natives::moveos_stdlib::raw_table::NativeTableContext;
use moveos_types::transaction::{MoveAction, MoveOSTransaction};
use moveos_types::tx_context::TxContext;
use moveos_types::{h256::H256, transaction::Function};
use once_cell::sync::Lazy;
use serde::{Deserialize, Serialize};
use std::borrow::Borrow;
// use moveos_types::error::MoveOSError::{VMModuleDeserializationError};

#[derive(Debug, Clone, PartialEq, Eq, Serialize, Deserialize)]
pub struct TransactionOutput {
    /// The new state root after the transaction execution.
    pub state_root: H256,
    pub status: KeptVMStatus,
}

pub static VALIDATE_FUNCTION: Lazy<(ModuleId, Identifier)> = Lazy::new(|| {
    (
        ModuleId::new(
            *ROOCH_FRAMEWORK_ADDRESS,
            Identifier::new("account").unwrap(),
        ),
        Identifier::new("validate").unwrap(),
    )
});

pub struct MoveOS {
    vm: MoveVmExt,
    db: StateDB,
}

impl MoveOS {
    pub fn new(db: StateDB) -> Result<Self> {
        let vm = MoveVmExt::new()?;
        let is_genesis = db.is_genesis();
        let mut moveos = Self { vm, db };
        if is_genesis {
            let genesis_txn = Self::build_genesis_txn()?;
            moveos.execute(genesis_txn)?;
        }
        Ok(moveos)
    }

    pub fn state(&self) -> &StateDB {
        &self.db
    }

    //TODO move to a suitable place
    pub fn build_genesis_txn() -> Result<MoveOSTransaction> {
        let genesis_txn =
            MoveAction::ModuleBundle(moveos_stdlib::Framework::build()?.into_module_bundles()?);
        Ok(MoveOSTransaction::new_for_test(
            *ROOCH_FRAMEWORK_ADDRESS,
            genesis_txn,
        ))
    }

    pub fn validate<T: Into<MoveOSTransaction>, A: Into<Vec<u8>>>(
        &mut self,
        tx: T,
        authenticator: A,
    ) -> Result<MoveOSTransaction> {
        let moveos_tx: MoveOSTransaction = tx.into();
        let tx_context = TxContext::new(moveos_tx.sender, moveos_tx.tx_hash);
        let session = self.vm.new_session(&self.db);
        let (module, function_name) = VALIDATE_FUNCTION.clone();
        let function = Function::new(
            module,
            function_name,
            vec![],
            vec![MoveValue::vector_u8(authenticator.into())
                .simple_serialize()
                .unwrap()],
        );
        let result = Self::execute_function_bypass_visibility(session, &tx_context, function);
        match result {
            Ok(_) => {}
            Err(e) => {
                //TODO handle the abort error code
                println!("validate failed: {:?}", e);
                // If the error code is EUnsupportedScheme, then we can try to call the sender's validate function
                // This is the Account Abstraction.
            }
        }
        Ok(moveos_tx)
    }

    pub fn execute(&mut self, tx: MoveOSTransaction) -> Result<TransactionOutput> {
        let MoveOSTransaction {
            sender,
            action,
            tx_hash,
        } = tx;
        let session = self.vm.new_session(&self.db);
        self.execute_transaction(session, sender, tx_hash, action)
    }

    // TODO should be return the execute result
    fn execute_transaction<S>(
        &self,
        mut session: SessionExt<S>,
        sender: AccountAddress,
        tx_hash: H256,
        action: MoveAction,
    ) -> Result<TransactionOutput>
    where
        S: MoveResolverExt,
    {
        let mut gas_meter = UnmeteredGasMeter;
        let tx_context = TxContext::new(sender, tx_hash);
        let execute_result = match action {
            MoveAction::Script(script) => {
                let loaded_function =
                    session.load_script(script.code.as_slice(), script.ty_args.clone())?;

                let args = session
                    .resolve_args(&tx_context, loaded_function, script.args)
                    .map_err(|e| e.finish(Location::Undefined))?;
                session
                    .execute_script(script.code, script.ty_args, args, &mut gas_meter)
                    .map(|ret| {
                        debug_assert!(
                            ret.return_values.is_empty(),
                            "Script function should not return values"
                        );
                    })
            }
            MoveAction::Function(function) => {
                let loaded_function = session.load_function(
                    &function.module,
                    &function.function,
                    function.ty_args.as_slice(),
                )?;
                let args = session
                    .resolve_args(&tx_context, loaded_function, function.args)
                    .map_err(|e| e.finish(Location::Undefined))?;
                session
                    .execute_entry_function(
                        &function.module,
                        &function.function,
                        function.ty_args,
                        args,
                        &mut gas_meter,
                    )
                    .map(|ret| {
                        debug_assert!(
                            ret.return_values.is_empty(),
                            "Entry function should not return values"
                        );
                    })
            }
            MoveAction::ModuleBundle(modules) => {
                // since the Move runtime does not to know about new packages created,
                // the first deployment contract and the upgrade contract need to be handled separately
                let compiled_modules = self.deserialize_modules(&modules)?;

                //TODO check the modules package address with the sender
                let result = session.publish_module_bundle(modules, sender, &mut gas_meter);
                self.check_and_execute_init_modules(
                    &mut session,
                    &tx_context,
                    &mut gas_meter,
                    &compiled_modules,
                )?;
                result
            }
        };

        let (change_set, _events, mut extensions) = session.finish_with_extensions()?;

        //TODO handle events

        let table_context: NativeTableContext = extensions.remove();
        let table_change_set = table_context
            .into_change_set()
            .map_err(|e| e.finish(Location::Undefined))?;

        let vm_status = move_binary_format::errors::vm_status_of_result(execute_result);
        match vm_status.keep_or_discard() {
            Ok(status) => {
                //TODO move apply change set to a suitable place, and make MoveOS stateless.
                let new_state_root = self
                    .db
                    .apply_change_set(change_set, table_change_set)
                    .map_err(|e| {
                        PartialVMError::new(StatusCode::STORAGE_ERROR)
                            .with_message(e.to_string())
                            .finish(Location::Undefined)
                    })?;
                Ok(TransactionOutput {
                    state_root: new_state_root,
                    status,
                })
            }
            Err(discard) => {
                bail!("VM discard the transaction: {:?}", discard)
            }
        }
    }

<<<<<<< HEAD
    fn deserialize_modules(&self, module_bytes: &[Vec<u8>]) -> Result<Vec<CompiledModule>> {
        let modules = module_bytes
            .iter()
            .map(|b| CompiledModule::deserialize(b).map_err(|e| e.finish(Location::Undefined)))
            .collect::<VMResult<Vec<CompiledModule>>>()
            .map_err(|e| anyhow!("Failed to deserialize modules: {:?}", e))?;

        assert!(
            !modules.is_empty(),
            "input checker ensures package is not empty"
        );

        Ok(modules)
    }

    /// The initializer function must have the following properties in order to be executed at publication:
    /// - Name init
    /// - Single parameter of &mut TxContext type
    /// - No return values
    /// - Private
    fn check_module_init_permission<S>(
        &self,
        session: &mut SessionExt<S>,
        _tx_context: &TxContext,
        module_id: &ModuleId,
        function_name: &IdentStr,
        ty_args: Vec<TypeTag>,
        _args: Vec<Vec<u8>>,
    ) -> Result<bool>
    where
        S: MoveResolverExt,
    {
        let loaded_function =
            session.load_function(module_id, function_name, ty_args.as_slice())?;
        let Some((_i, _t)) = loaded_function.parameters.iter().enumerate().find(|(i, t)| {
            let struct_type = as_struct_no_panic(session, t);
            (*i as u32 == 0u32) && Option::is_some(&struct_type) && is_storage_context(&(struct_type.unwrap()))
        }) else {
            return Ok(false)
        };

        if !(loaded_function.return_.is_empty()) {
            return Ok(false);
        }
        Ok(true)
    }

    fn check_and_execute_init_modules<S>(
        &self,
        session: &mut SessionExt<S>,
        tx_context: &TxContext,
        gas_meter: &mut UnmeteredGasMeter,
        modules: &[CompiledModule],
    ) -> Result<()>
    where
        S: MoveResolverExt,
    {
        let modules_to_init = modules.iter().filter_map(|module| {
            for fdef in &module.function_defs {
                let fhandle = module.function_handle_at(fdef.function);
                let fname = module.identifier_at(fhandle.name);
                if fname == INIT_FN_NAME {
                    // check function visibility
                    if Visibility::Private == fdef.visibility && !fdef.is_entry {
                        return Some(module.self_id());
                    }
                }
            }
            None
        });

        for module_id in modules_to_init {
            // check module init permission
            if !self
                .check_module_init_permission(
                    session,
                    tx_context,
                    &module_id,
                    INIT_FN_NAME,
                    vec![],
                    vec![],
                )
                .unwrap()
            {
                continue;
            }
            //to reduce the maximum number of argument a function or method can have, default is 7
            let loaded_function =
                session.load_function(&module_id, INIT_FN_NAME, vec![].as_slice())?;
            let args = session.resolve_args(tx_context, loaded_function, vec![])?;

            let result = self.execute_move_call_bypass_visibility(
                session,
                gas_meter,
                &module_id,
                INIT_FN_NAME,
                vec![],
                args,
            )?;

            assert!(
                result.return_values.is_empty(),
                "init should not have return values"
            )
        }

        Ok(())
    }

    fn execute_move_call_bypass_visibility<S>(
        &self,
        session: &mut SessionExt<S>,
        gas_meter: &mut UnmeteredGasMeter,
        module_id: &ModuleId,
        function_name: &IdentStr,
        ty_args: Vec<TypeTag>,
        args: Vec<Vec<u8>>,
    ) -> Result<SerializedReturnValues>
    where
        S: MoveResolverExt,
    {
        // let loaded_function = session.load_function(module_id, function_name, ty_args.as_slice())?;
        // let args = session.resolve_args(&tx_context, loaded_function, args)?;

        let result = session.execute_function_bypass_visibility(
            module_id,
            function_name,
            ty_args,
            args,
            gas_meter,
        )?;
        assert!(
            result.return_values.is_empty(),
            "Entry function should not return values"
        );

        Ok(result)
=======
    fn execute_function_bypass_visibility(
        mut session: SessionExt<impl MoveResolverExt>,
        tx_context: &TxContext,
        function: Function,
    ) -> VMResult<SerializedReturnValues> {
        let mut gas_meter = UnmeteredGasMeter;
        let loaded_function = session.load_function(
            &function.module,
            &function.function,
            function.ty_args.as_slice(),
        )?;
        let args = session
            .resolve_args(tx_context, loaded_function, function.args)
            .map_err(|e| e.finish(Location::Undefined))?;
        session.execute_function_bypass_visibility(
            &function.module,
            &function.function,
            function.ty_args,
            args,
            &mut gas_meter,
        )
>>>>>>> 1c487134
    }

    /// Execute readonly view function
    pub fn execute_view_function(
        &self,
        module: &ModuleId,
        function_name: &IdentStr,
        ty_args: Vec<TypeTag>,
        args: Vec<impl Borrow<[u8]>>,
    ) -> Result<SerializedReturnValues> {
        let mut session = self.vm.new_session(&self.db);
        //TODO limit the view function max gas usage
        let mut gas_meter = UnmeteredGasMeter;
        let result = session.execute_function_bypass_visibility(
            module,
            function_name,
            ty_args,
            args,
            &mut gas_meter,
        )?;
        let (change_set, events, mut extensions) = session.finish_with_extensions()?;

        let table_context: NativeTableContext = extensions.remove();
        let table_change_set = table_context
            .into_change_set()
            .map_err(|e| e.finish(Location::Undefined))?;

        assert!(
            change_set.accounts().is_empty(),
            "Change set should be empty when execute view function"
        );
        assert!(
            events.is_empty(),
            "Events should be empty when execute view function"
        );
        assert!(
            table_change_set.changes.is_empty(),
            "Table change set should be empty when execute view function"
        );
        Ok(result)
    }
}

impl TransactionValidator for MoveOS {
    fn validate_transaction<T>(&self, _transaction: T) -> crate::ValidatorResult {
        todo!()
    }
}

impl TransactionExecutor for MoveOS {
    fn execute_transaction<T>(&self, _transaction: T) -> crate::ExecutorResult {
        todo!()
    }
}<|MERGE_RESOLUTION|>--- conflicted
+++ resolved
@@ -7,7 +7,7 @@
         tx_argument_resolver::{as_struct_no_panic, is_storage_context},
         MoveResolverExt,
     },
-    TransactionExecutor, TransactionValidator, INIT_FN_NAME,
+    TransactionExecutor, TransactionValidator,
 };
 use anyhow::{anyhow, bail, Result};
 use move_binary_format::access::ModuleAccess;
@@ -16,11 +16,6 @@
     file_format::Visibility,
     CompiledModule,
 };
-<<<<<<< HEAD
-=======
-use anyhow::{bail, Result};
-use move_binary_format::errors::{Location, PartialVMError, VMResult};
->>>>>>> 1c487134
 use move_core_types::{
     account_address::AccountAddress,
     identifier::{IdentStr, Identifier},
@@ -39,6 +34,7 @@
 use once_cell::sync::Lazy;
 use serde::{Deserialize, Serialize};
 use std::borrow::Borrow;
+
 // use moveos_types::error::MoveOSError::{VMModuleDeserializationError};
 
 #[derive(Debug, Clone, PartialEq, Eq, Serialize, Deserialize)]
@@ -57,6 +53,9 @@
         Identifier::new("validate").unwrap(),
     )
 });
+
+pub static INIT_FN_NAME_IDENTIFIER: Lazy<Identifier> =
+    Lazy::new(|| Identifier::new("init").unwrap());
 
 pub struct MoveOS {
     vm: MoveVmExt,
@@ -94,9 +93,22 @@
         tx: T,
         authenticator: A,
     ) -> Result<MoveOSTransaction> {
+        let session = self.vm.new_session(&self.db);
+        self.validate_transaction(session, tx, authenticator)
+    }
+
+    fn validate_transaction<S, T: Into<MoveOSTransaction>, A: Into<Vec<u8>>>(
+        &self,
+        mut session: SessionExt<S>,
+        tx: T,
+        authenticator: A,
+    ) -> Result<MoveOSTransaction>
+    where
+        S: MoveResolverExt,
+    {
         let moveos_tx: MoveOSTransaction = tx.into();
         let tx_context = TxContext::new(moveos_tx.sender, moveos_tx.tx_hash);
-        let session = self.vm.new_session(&self.db);
+        let mut gas_meter = UnmeteredGasMeter;
         let (module, function_name) = VALIDATE_FUNCTION.clone();
         let function = Function::new(
             module,
@@ -106,7 +118,12 @@
                 .simple_serialize()
                 .unwrap()],
         );
-        let result = Self::execute_function_bypass_visibility(session, &tx_context, function);
+        let result = Self::execute_function_bypass_visibility(
+            &mut session,
+            &tx_context,
+            &mut gas_meter,
+            function,
+        );
         match result {
             Ok(_) => {}
             Err(e) => {
@@ -232,18 +249,12 @@
         }
     }
 
-<<<<<<< HEAD
     fn deserialize_modules(&self, module_bytes: &[Vec<u8>]) -> Result<Vec<CompiledModule>> {
         let modules = module_bytes
             .iter()
             .map(|b| CompiledModule::deserialize(b).map_err(|e| e.finish(Location::Undefined)))
             .collect::<VMResult<Vec<CompiledModule>>>()
             .map_err(|e| anyhow!("Failed to deserialize modules: {:?}", e))?;
-
-        assert!(
-            !modules.is_empty(),
-            "input checker ensures package is not empty"
-        );
 
         Ok(modules)
     }
@@ -294,7 +305,7 @@
             for fdef in &module.function_defs {
                 let fhandle = module.function_handle_at(fdef.function);
                 let fname = module.identifier_at(fhandle.name);
-                if fname == INIT_FN_NAME {
+                if fname == INIT_FN_NAME_IDENTIFIER.clone().as_ident_str() {
                     // check function visibility
                     if Visibility::Private == fdef.visibility && !fdef.is_entry {
                         return Some(module.self_id());
@@ -306,77 +317,32 @@
 
         for module_id in modules_to_init {
             // check module init permission
-            if !self
-                .check_module_init_permission(
-                    session,
-                    tx_context,
-                    &module_id,
-                    INIT_FN_NAME,
-                    vec![],
-                    vec![],
-                )
-                .unwrap()
-            {
+            if !self.check_module_init_permission(
+                session,
+                tx_context,
+                &module_id,
+                &INIT_FN_NAME_IDENTIFIER.clone(),
+                vec![],
+                vec![],
+            )? {
                 continue;
-            }
-            //to reduce the maximum number of argument a function or method can have, default is 7
-            let loaded_function =
-                session.load_function(&module_id, INIT_FN_NAME, vec![].as_slice())?;
-            let args = session.resolve_args(tx_context, loaded_function, vec![])?;
-
-            let result = self.execute_move_call_bypass_visibility(
-                session,
-                gas_meter,
-                &module_id,
-                INIT_FN_NAME,
-                vec![],
-                args,
-            )?;
-
-            assert!(
-                result.return_values.is_empty(),
-                "init should not have return values"
-            )
+            };
+
+            let function =
+                Function::new(module_id, INIT_FN_NAME_IDENTIFIER.clone(), vec![], vec![]);
+            let _result =
+                Self::execute_function_bypass_visibility(session, tx_context, gas_meter, function)?;
         }
 
         Ok(())
     }
 
-    fn execute_move_call_bypass_visibility<S>(
-        &self,
-        session: &mut SessionExt<S>,
+    fn execute_function_bypass_visibility(
+        session: &mut SessionExt<impl MoveResolverExt>,
+        tx_context: &TxContext,
         gas_meter: &mut UnmeteredGasMeter,
-        module_id: &ModuleId,
-        function_name: &IdentStr,
-        ty_args: Vec<TypeTag>,
-        args: Vec<Vec<u8>>,
-    ) -> Result<SerializedReturnValues>
-    where
-        S: MoveResolverExt,
-    {
-        // let loaded_function = session.load_function(module_id, function_name, ty_args.as_slice())?;
-        // let args = session.resolve_args(&tx_context, loaded_function, args)?;
-
-        let result = session.execute_function_bypass_visibility(
-            module_id,
-            function_name,
-            ty_args,
-            args,
-            gas_meter,
-        )?;
-        assert!(
-            result.return_values.is_empty(),
-            "Entry function should not return values"
-        );
-
-        Ok(result)
-=======
-    fn execute_function_bypass_visibility(
-        mut session: SessionExt<impl MoveResolverExt>,
-        tx_context: &TxContext,
         function: Function,
     ) -> VMResult<SerializedReturnValues> {
-        let mut gas_meter = UnmeteredGasMeter;
         let loaded_function = session.load_function(
             &function.module,
             &function.function,
@@ -390,9 +356,8 @@
             &function.function,
             function.ty_args,
             args,
-            &mut gas_meter,
+            gas_meter,
         )
->>>>>>> 1c487134
     }
 
     /// Execute readonly view function
