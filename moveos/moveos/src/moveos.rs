--- conflicted
+++ resolved
@@ -9,18 +9,13 @@
     },
     TransactionExecutor, TransactionValidator, INIT_FN_NAME,
 };
-use anyhow::{anyhow, Result};
+use anyhow::{anyhow, bail, Result};
 use move_binary_format::access::ModuleAccess;
 use move_binary_format::{
-    errors::{Location, VMResult},
+    errors::{Location, PartialVMError, VMResult},
     file_format::Visibility,
     CompiledModule,
 };
-<<<<<<< HEAD
-=======
-use anyhow::{bail, Result};
-use move_binary_format::errors::{Location, PartialVMError};
->>>>>>> 41c7a9d8
 use move_core_types::{
     account_address::AccountAddress,
     identifier::IdentStr,
@@ -149,25 +144,20 @@
                         );
                     })
             }
-<<<<<<< HEAD
-            MoveTransaction::ModuleBundle(modules) => {
+            MoveAction::ModuleBundle(modules) => {
                 // since the Move runtime does not to know about new packages created,
                 // the first deployment contract and the upgrade contract need to be handled separately
                 let compiled_modules = self.deserialize_modules(&modules)?;
 
                 //TODO check the modules package address with the sender
-                session.publish_module_bundle(modules, sender, &mut gas_meter)?;
+                let result = session.publish_module_bundle(modules, sender, &mut gas_meter)?;
                 self.check_and_execute_init_modules(
                     &mut session,
                     &tx_context,
                     &mut gas_meter,
                     &compiled_modules,
                 )?;
-=======
-            MoveAction::ModuleBundle(modules) => {
-                //TODO check the modules package address with the sender
-                session.publish_module_bundle(modules, sender, &mut gas_meter)
->>>>>>> 41c7a9d8
+                Ok(result)
             }
         };
 
