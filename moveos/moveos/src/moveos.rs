--- conflicted
+++ resolved
@@ -415,11 +415,8 @@
             state_changeset,
             events,
             gas_used: _,
-<<<<<<< HEAD
             is_upgrade: _,
-=======
             gas_statement: _,
->>>>>>> 52a176d6
         } = output;
         let new_state_root = self
             .db
