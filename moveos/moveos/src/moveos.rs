--- conflicted
+++ resolved
@@ -142,11 +142,7 @@
             post_execute_functions,
         } = tx;
 
-<<<<<<< HEAD
         let gas_meter = MoveOSGasMeter::new_unmetered();
-=======
-        let gas_meter = MoveOSGasMeter::new_for_test();
->>>>>>> bd9ad8ef
         let session = self
             .vm
             .new_readonly_session(&self.db, ctx.clone(), gas_meter);
@@ -177,11 +173,7 @@
                 action
             );
         }
-<<<<<<< HEAD
         let gas_meter = MoveOSGasMeter::new_unmetered();
-=======
-        let gas_meter = MoveOSGasMeter::new(ctx.max_gas_amount);
->>>>>>> bd9ad8ef
         let mut session = self.vm.new_session(
             &self.db,
             ctx,
@@ -261,11 +253,7 @@
         function_call: FunctionCall,
     ) -> FunctionResult {
         //TODO limit the view function max gas usage
-<<<<<<< HEAD
         let gas_meter = MoveOSGasMeter::new_unmetered();
-=======
-        let gas_meter = MoveOSGasMeter::new_for_test();
->>>>>>> bd9ad8ef
         let mut session = self
             .vm
             .new_readonly_session(&self.db, tx_context.clone(), gas_meter);
