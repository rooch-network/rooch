--- conflicted
+++ resolved
@@ -30,14 +30,11 @@
 parking_lot = { workspace = true }
 serde_json = { workspace = true }
 backtrace = { workspace = true }
-<<<<<<< HEAD
 wasmer = { workspace = true }
 ciborium = { workspace = true }
 rand = { workspace = true }
-=======
 tracing = { workspace = true }
 tracing-subscriber = { workspace = true }
->>>>>>> 25c73be1
 
 move-binary-format = { workspace = true }
 move-bytecode-utils = { workspace = true }
