--- conflicted
+++ resolved
@@ -49,10 +49,6 @@
 moveos-verifier = { workspace = true }
 moveos-object-runtime = { workspace = true }
 moveos-eventbus = { workspace = true }
-<<<<<<< HEAD
 moveos-gas-profiling = { workspace = true }
 moveos-common = { workspace = true }
-thiserror = "1.0.63"
-=======
-thiserror = "1.0.64"
->>>>>>> 1df28828
+thiserror = "1.0.64"