[package]
name = "moveos-types"

# Workspace inherited keys
version = { workspace = true }
authors = { workspace = true }
edition = { workspace = true }
homepage = { workspace = true }
license = { workspace = true }
publish = { workspace = true }
repository = { workspace = true }
rust-version = { workspace = true }

# See more keys and their definitions at https://doc.rust-lang.org/cargo/reference/manifest.html

[dependencies]
anyhow = { workspace = true }
bcs = { workspace = true }
hex = { workspace = true }
once_cell = { workspace = true }
rand = { workspace = true }
serde = { workspace = true }
serde_bytes = { workspace = true }
serde_json = { workspace = true }
serde_with = { workspace = true }
schemars = { workspace = true }
primitive-types = { workspace = true }
tiny-keccak = { workspace = true, features = ["keccak", "sha3"] }
fastcrypto = { workspace = true }
proptest = { optional = true, workspace = true }
proptest-derive = { optional = true, workspace = true }
tracing = { workspace = true }
<<<<<<< HEAD
bytes = { workspace = true }
=======
bech32 = { workspace = true }
>>>>>>> 0184cb40

move-core-types = { workspace = true }
move-vm-types = { workspace = true }
move-resource-viewer = { workspace = true }
move-binary-format = { workspace = true }
move-vm-runtime = { workspace = true }
move-bytecode-utils = { workspace = true }

smt = { workspace = true }


[dev-dependencies]
proptest = { workspace = true }
proptest-derive = { workspace = true }
move-core-types = { workspace = true, features = ["fuzzing"] }

[features]
default = []
fuzzing = [
    "proptest",
    "proptest-derive",
]

[package.metadata.cargo-machete]
ignored = ["serde_bytes"]<|MERGE_RESOLUTION|>--- conflicted
+++ resolved
@@ -30,11 +30,8 @@
 proptest = { optional = true, workspace = true }
 proptest-derive = { optional = true, workspace = true }
 tracing = { workspace = true }
-<<<<<<< HEAD
 bytes = { workspace = true }
-=======
 bech32 = { workspace = true }
->>>>>>> 0184cb40
 
 move-core-types = { workspace = true }
 move-vm-types = { workspace = true }
