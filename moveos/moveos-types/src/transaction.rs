--- conflicted
+++ resolved
@@ -282,11 +282,8 @@
     pub state_changeset: StateChangeSet,
     pub events: Vec<TransactionEvent>,
     pub gas_used: u64,
-<<<<<<< HEAD
     pub is_upgrade: bool,
-=======
     pub gas_statement: GasStatement,
->>>>>>> 52a176d6
 }
 
 /// TransactionOutput is the execution result of a MoveOS transaction, and pack TransactionEvent to Event
