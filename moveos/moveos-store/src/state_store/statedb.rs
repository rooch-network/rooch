// Copyright (c) RoochNetwork
// SPDX-License-Identifier: Apache-2.0

use crate::state_store::metrics::StateDBMetrics;
use crate::state_store::NodeDBStore;
use anyhow::{Error, Ok, Result};
use function_name::named;
use move_core_types::account_address::AccountAddress;
use move_core_types::effects::Op;
use moveos_types::h256::H256;
use moveos_types::moveos_std::object::GENESIS_STATE_ROOT;
use moveos_types::state::FieldKey;
use moveos_types::state::ObjectChange;
use moveos_types::state::ObjectState;
use moveos_types::state::StateChangeSet;
use moveos_types::state_resolver::RootObjectResolver;
use moveos_types::state_resolver::StateKV;
use moveos_types::state_resolver::StateResolver;
use moveos_types::state_resolver::StatelessResolver;
use prometheus::Registry;
use quick_cache::sync::Cache;
use smt::{SMTIterator, TreeChangeSet};
use smt::{SMTree, UpdateSet};
use std::collections::BTreeMap;
use std::sync::Arc;

pub const STATEDB_DUMP_BATCH_SIZE: usize = 5000;

/// StateDB provide state storage and state proof
#[derive(Clone)]
pub struct StateDBStore {
    pub node_store: NodeDBStore,
    smt: SMTree<FieldKey, ObjectState, NodeDBStore>,
    metrics: Arc<StateDBMetrics>,
    cache: Arc<Cache<(H256, FieldKey), Option<ObjectState>>>,
}

impl StateDBStore {
    pub fn new(node_store: NodeDBStore, registry: &Registry, cache_size: usize) -> Self {
        Self {
            node_store: node_store.clone(),
            smt: SMTree::new(node_store, registry),
            metrics: Arc::new(StateDBMetrics::new(registry)),
            cache: Arc::new(Cache::new(cache_size)),
        }
    }

    #[named]
    pub fn update_fields<I>(&self, pre_state_root: H256, update_set: I) -> Result<TreeChangeSet>
    where
        I: Into<UpdateSet<FieldKey, ObjectState>>,
    {
        let fn_name = function_name!();
        let _timer = self
            .metrics
            .state_update_fields_latency_seconds
            .with_label_values(&[fn_name])
            .start_timer();
        let change_set = self.smt.puts(pre_state_root, update_set)?;
        if tracing::enabled!(tracing::Level::TRACE) {
            tracing::trace!(
                "update_fields pre_state_root: {}, new_state_root: {}",
                pre_state_root,
                change_set.state_root,
            );
        }
        Ok(change_set)
    }

    #[named]
    pub fn update_nodes(&self, nodes: BTreeMap<H256, Vec<u8>>) -> Result<()> {
        let fn_name = function_name!();
        let _timer = self
            .metrics
            .state_update_nodes_latency_seconds
            .with_label_values(&[fn_name])
            .start_timer();
        let size = nodes.values().map(|v| 32 + v.len()).sum::<usize>();
        self.node_store.write_nodes(nodes)?;
        self.metrics
            .state_update_nodes_bytes
            .with_label_values(&[fn_name])
            .observe(size as f64);
        Ok(())
    }

    fn apply_object_change(
        &self,
        resolver: &dyn StateResolver,
        nodes: &mut BTreeMap<H256, Vec<u8>>,
        update_set: &mut UpdateSet<FieldKey, ObjectState>,
        field_key: FieldKey,
        obj_change: &mut ObjectChange,
    ) -> Result<()> {
        let mut obj = match &obj_change.value {
            Some(op) => match op {
                Op::New(state) | Op::Modify(state) => {
                    ObjectState::new(obj_change.metadata.clone(), state.clone())
                }
                Op::Delete => {
                    //TODO clean up the removed object fields
                    update_set.remove(field_key);
                    let pre_state_root = obj_change.metadata.state_root();
                    self.cache.remove(&(pre_state_root, field_key));
                    return Ok(());
                }
            },
            None => {
                let object_id = obj_change.metadata.id.clone();
                // The VM do not change the value of Object
                let mut obj_state = resolver
                    .get_object(&object_id)?
                    .ok_or_else(|| anyhow::format_err!("Object with id {} not found", object_id))?;
                //The object value is not changed, but the metadata may be changed
                obj_state.metadata = obj_change.metadata.clone();
                obj_state
            }
        };
        let mut field_update_set = UpdateSet::new();
        for (child_field_key, child_change) in &mut obj_change.fields {
            self.apply_object_change(
                resolver,
                nodes,
                &mut field_update_set,
                *child_field_key,
                child_change,
            )?;
        }
        let mut tree_change_set = self.update_fields(obj.state_root(), field_update_set)?;
        nodes.append(&mut tree_change_set.nodes);
        let new_state_root = tree_change_set.state_root;
        obj.update_state_root(new_state_root);
        obj_change.update_state_root(new_state_root);
        update_set.put(field_key, obj.clone());
        self.cache.insert((new_state_root, field_key), Some(obj));

        Ok(())
    }

    #[named]
    pub fn change_set_to_nodes(
        &self,
        state_change_set: &mut StateChangeSet,
    ) -> Result<BTreeMap<H256, Vec<u8>>> {
        let fn_name = function_name!();
        let _timer = self
            .metrics
            .state_change_set_to_nodes_latency_seconds
            .with_label_values(&[fn_name])
            .start_timer();

        let root = state_change_set.root_metadata();
        let pre_state_root = root.state_root();
        let global_size = root.size;

        let resolver = RootObjectResolver::new(root, self);

        let mut update_set = UpdateSet::new();
        let mut nodes = BTreeMap::new();
        for (field_key, obj_change) in &mut state_change_set.changes {
            self.apply_object_change(
                &resolver,
                &mut nodes,
                &mut update_set,
                *field_key,
                obj_change,
            )?;
        }

        // Only statistics object value bytes to avoid performance loss caused by serialization
        let size = update_set
            .iter()
            .map(|(_k, v)| {
                let k_len = AccountAddress::LENGTH;
                let v_len = v.clone().map(|state| state.value.len()).unwrap_or(0);
                k_len + v_len
            })
            .sum::<usize>();
        let mut tree_change_set = self.update_fields(pre_state_root, update_set)?;
        let new_state_root = tree_change_set.state_root;
        nodes.append(&mut tree_change_set.nodes);
        if tracing::enabled!(tracing::Level::DEBUG) {
            tracing::debug!(
                "apply_change_set new_state_root: {:?}, smt nodes: {}, new_global_size: {}",
                new_state_root,
                nodes.len(),
                global_size
            );
        }
        state_change_set.update_state_root(new_state_root);

        self.metrics
            .state_change_set_to_nodes_bytes
            .with_label_values(&[fn_name])
            .observe(size as f64);
        Ok(nodes)
    }

    pub fn apply_change_set(&self, state_change_set: &mut StateChangeSet) -> Result<()> {
        let nodes = self.change_set_to_nodes(state_change_set)?;
        self.node_store.write_nodes(nodes)?;
        Ok(())
    }

    #[named]
    pub fn iter(
        &self,
        state_root: H256,
        starting_key: Option<FieldKey>,
    ) -> Result<SMTIterator<FieldKey, ObjectState, NodeDBStore>> {
        let fn_name = function_name!();
        let _timer = self
            .metrics
            .state_iter_latency_seconds
            .with_label_values(&[fn_name])
            .start_timer();
        self.smt.iter(state_root, starting_key)
    }
}

impl StatelessResolver for StateDBStore {
    #[named]
    fn get_field_at(&self, state_root: H256, key: &FieldKey) -> Result<Option<ObjectState>, Error> {
        let fn_name = function_name!();
        let _timer = self
            .metrics
            .state_get_field_at_latency_seconds
            .with_label_values(&[fn_name])
            .start_timer();

        if state_root == *GENESIS_STATE_ROOT {
            return Ok(None);
        }
<<<<<<< HEAD
        let result = if let Some(state) = self.cache.get(&(state_root, *key)) {
            state
        } else {
            let state = self.smt.get(state_root, *key)?;
            self.cache.insert((state_root, *key), state.clone());
            state
        };
        if log::log_enabled!(log::Level::Trace) {
=======
        let result = self.smt.get(state_root, *key)?;
        if tracing::enabled!(tracing::Level::TRACE) {
>>>>>>> b36249f9
            let result_info = match &result {
                Some(state) => format!("Some({})", state.metadata.object_type),
                None => "None".to_string(),
            };
            tracing::trace!(
                "get_field_at state_root: {} key: {}, result: {:?}",
                state_root,
                key,
                result_info
            );
        }
        // Only statistics object value bytes to avoid performance loss caused by serialization
        let size = result.clone().map(|v| v.value.len()).unwrap_or(0);
        self.metrics
            .state_get_field_at_bytes
            .with_label_values(&[fn_name])
            .observe(size as f64);
        Ok(result)
    }

    #[named]
    fn list_fields_at(
        &self,
        state_root: H256,
        cursor: Option<FieldKey>,
        limit: usize,
    ) -> Result<Vec<StateKV>> {
        let fn_name = function_name!();
        let _timer = self
            .metrics
            .state_list_fields_at_latency_seconds
            .with_label_values(&[fn_name])
            .start_timer();
        let result = self.smt.list(state_root, cursor, limit)?;
        for (key, state) in &result {
            self.cache.insert((state_root, *key), Some(state.clone()));
        }

        // Only statistics object value bytes to avoid performance loss caused by serialization
        let size = result
            .iter()
            .map(|(_k, v)| {
                let k_len = AccountAddress::LENGTH;
                let v_len = v.value.len();
                k_len + v_len
            })
            .sum::<usize>();
        self.metrics
            .state_list_fields_at_bytes
            .with_label_values(&[fn_name])
            .observe(size as f64);
        Ok(result)
    }
}<|MERGE_RESOLUTION|>--- conflicted
+++ resolved
@@ -231,7 +231,7 @@
         if state_root == *GENESIS_STATE_ROOT {
             return Ok(None);
         }
-<<<<<<< HEAD
+
         let result = if let Some(state) = self.cache.get(&(state_root, *key)) {
             state
         } else {
@@ -239,11 +239,7 @@
             self.cache.insert((state_root, *key), state.clone());
             state
         };
-        if log::log_enabled!(log::Level::Trace) {
-=======
-        let result = self.smt.get(state_root, *key)?;
         if tracing::enabled!(tracing::Level::TRACE) {
->>>>>>> b36249f9
             let result_info = match &result {
                 Some(state) => format!("Some({})", state.metadata.object_type),
                 None => "None".to_string(),
