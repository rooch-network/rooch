--- conflicted
+++ resolved
@@ -16,7 +16,6 @@
   PaginationPrevious,
 } from '@/components/ui/pagination'
 import { NoData } from '@/components/no-data'
-<<<<<<< HEAD
 
 import { useEffect, useState } from 'react'
 import { Button } from '@/components/ui/button'
@@ -47,18 +46,6 @@
   const itemsPerPage = 5
   const pageCount = Math.ceil(coins.length / itemsPerPage)
   const currentItems = coins.slice(currentPage * itemsPerPage, (currentPage + 1) * itemsPerPage)
-=======
-import { Button } from '@/components/ui/button'
-import { GripVerticalIcon } from 'lucide-react'
-import { useCurrentAccount, useRoochClientQuery } from '@roochnetwork/rooch-sdk-kit'
-import { useEffect, useMemo, useRef, useState } from 'react'
-
-export const AssetsCoin = () => {
-  const account = useCurrentAccount()
-
-  const [paginationModel, setPaginationModel] = useState({ page: 0, pageSize: 1 })
-  const mapPageToNextCursor = useRef<{ [page: number]: string | null }>({})
->>>>>>> 7f63ce70
   const handlePageChange = (selectedPage: number) => {
     if (selectedPage < 0) {
       return
@@ -69,7 +56,6 @@
     })
   }
 
-<<<<<<< HEAD
   // ** Render the `no-data` page while data is empty
   const hasValidData = (coins: Coin[]): boolean => {
     return coins.some((coin) => coin.coin.trim() !== '' && coin.balance !== 0)
@@ -260,112 +246,5 @@
         </div>
       )}
     </>
-=======
-  const queryOptions = useMemo(
-    () => ({
-      cursor: mapPageToNextCursor.current[paginationModel.page - 1],
-      pageSize: paginationModel.pageSize,
-    }),
-    [paginationModel],
-  )
-
-  const { data } = useRoochClientQuery('getBalances', {
-    address: account?.getRoochAddress() || '',
-    cursor: queryOptions.cursor,
-    limit: queryOptions.pageSize,
-  })
-
-  useEffect(() => {
-    if (!data) {
-      return
-    }
-
-    if (data.has_next_page) {
-      mapPageToNextCursor.current[paginationModel.page] = data.next_cursor ?? null
-    }
-  }, [paginationModel, data])
-
-  return !data || data.data.length === 0 ? (
-    <NoData />
-  ) : (
-    <div className="rounded-lg border overflow-hidden">
-      <Table>
-        <TableHeader>
-          <TableRow>
-            <TableHead className="w-[120px]">Asset</TableHead>
-            <TableHead>Balance</TableHead>
-            {/*<TableHead>Value</TableHead>*/}
-            <TableHead className="text-right">Action</TableHead>
-          </TableRow>
-        </TableHeader>
-        <TableBody>
-          {data?.data.map((coin) => (
-            <TableRow key={coin.name}>
-              {/*<TableCell className="font-medium">{coin.coin}</TableCell>*/}
-              <TableCell>{coin.name}</TableCell>
-              <TableCell>{coin.balance}</TableCell>
-              <TableCell className="text-right">
-                <DropdownMenu>
-                  <DropdownMenuTrigger asChild>
-                    <Button size="icon" variant="ghost" className="hover:rounded-lg">
-                      <GripVerticalIcon className="w-5 h-5" />
-                    </Button>
-                  </DropdownMenuTrigger>
-                  <DropdownMenuContent className="w-56">
-                    <DropdownMenuLabel>Action</DropdownMenuLabel>
-                    <DropdownMenuSeparator />
-                    <DropdownMenuGroup>
-                      <DropdownMenuItem onClick={() => {}}>
-                        Transfer
-                        <DropdownMenuShortcut>⇧⌘F</DropdownMenuShortcut>
-                      </DropdownMenuItem>
-                      {/*<DropdownMenuItem onClick={() => {}}>*/}
-                      {/*  Swap*/}
-                      {/*  <DropdownMenuShortcut>⇧⌘S</DropdownMenuShortcut>*/}
-                      {/*</DropdownMenuItem>*/}
-                    </DropdownMenuGroup>
-                  </DropdownMenuContent>
-                </DropdownMenu>
-              </TableCell>
-            </TableRow>
-          ))}
-        </TableBody>
-        <Pagination className="justify-end mt-4">
-          <PaginationContent>
-            {paginationModel.page !== 0 && (
-              <PaginationItem>
-                <PaginationPrevious
-                  href="#"
-                  onClick={() => handlePageChange(paginationModel.page - 1)}
-                />
-              </PaginationItem>
-            )}
-            {Array.from(
-              { length: Object.values(mapPageToNextCursor.current).length + 1 },
-              (_, index) => (
-                <PaginationItem key={index}>
-                  <PaginationLink
-                    href="#"
-                    onClick={() => handlePageChange(index)}
-                    isActive={index === paginationModel.page}
-                  >
-                    {index + 1}
-                  </PaginationLink>
-                </PaginationItem>
-              ),
-            )}
-            {data?.has_next_page && (
-              <PaginationItem>
-                <PaginationNext
-                  href="#"
-                  onClick={() => handlePageChange(paginationModel.page + 1)}
-                />
-              </PaginationItem>
-            )}
-          </PaginationContent>
-        </Pagination>
-      </Table>
-    </div>
->>>>>>> 7f63ce70
   )
 }