--- conflicted
+++ resolved
@@ -1,21 +1,4 @@
 import { Button } from '@/components/ui/button'
-<<<<<<< HEAD
-import {
-  DropdownMenu,
-  DropdownMenuContent,
-  DropdownMenuGroup,
-  DropdownMenuItem,
-  DropdownMenuLabel,
-  DropdownMenuPortal,
-  DropdownMenuSeparator,
-  DropdownMenuShortcut,
-  DropdownMenuSub,
-  DropdownMenuSubContent,
-  DropdownMenuSubTrigger,
-  DropdownMenuTrigger,
-} from '@/components/ui/dropdown-menu'
-=======
->>>>>>> b9228a1e
 import { Avatar } from '@/components/ui/avatar'
 
 import Jazzicon, { jsNumberForAddress } from 'react-jazzicon'
@@ -29,27 +12,6 @@
   const { roochAddress } = useWalletAccountStore()
 
   return (
-<<<<<<< HEAD
-    <DropdownMenu>
-      <DropdownMenuTrigger asChild>
-        <Button
-          variant="ghost"
-          size="sm"
-          className="h-12 w-full cursor-pointer flex items-center justify-start transition-all ease-in-out"
-        >
-          <div className="flex items-center justify-start gap-x-3">
-            <Avatar className="">
-              <Jazzicon diameter={55} seed={jsNumberForAddress(account?.address as string)} />
-            </Avatar>
-            <div className="h-full w-full flex flex-col items-start justify-center">
-              <h3 className="text-base font-semibold text-zinc-500 dark:text-zinc-300">
-                Rooch Network
-              </h3>
-              <p className="text-zinc-400 dark:text-zinc-500">
-                {account === null ? 'Wallet Address' : formatAddress(account.address)}
-              </p>
-            </div>
-=======
     <Button
       variant="ghost"
       size="sm"
@@ -72,7 +34,6 @@
             <Button variant="ghost" size="icon" className="rounded-full h-4 w-4 transition-all">
               <img src="/rooch_white_logo.svg" alt="rooch logo" className="w-3 h-3" />
             </Button>
->>>>>>> b9228a1e
           </div>
         </div>
       </div>
