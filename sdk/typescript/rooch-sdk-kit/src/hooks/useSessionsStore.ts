// Copyright (c) RoochNetwork
// SPDX-License-Identifier: Apache-2.0

import { useContext } from 'react'
import { useStore } from 'zustand'

import { SessionStoreState } from '../provider/sessionStore.js'
<<<<<<< HEAD
import { RoochSessionContext } from '../provider/index.js'
=======
import { RoochContext } from '../provider/index.js'
>>>>>>> 0e5df29c

export function useRoochSessionStore<T>(selector: (state: SessionStoreState) => T): T {
  const store = useContext(RoochContext)
  if (!store) {
    throw new Error(
      'Could not find RoochSessionContext. Ensure that you have set up the RoochClientProvider.',
    )
  }
  return useStore(store, selector)
}<|MERGE_RESOLUTION|>--- conflicted
+++ resolved
@@ -5,11 +5,7 @@
 import { useStore } from 'zustand'
 
 import { SessionStoreState } from '../provider/sessionStore.js'
-<<<<<<< HEAD
-import { RoochSessionContext } from '../provider/index.js'
-=======
 import { RoochContext } from '../provider/index.js'
->>>>>>> 0e5df29c
 
 export function useRoochSessionStore<T>(selector: (state: SessionStoreState) => T): T {
   const store = useContext(RoochContext)
