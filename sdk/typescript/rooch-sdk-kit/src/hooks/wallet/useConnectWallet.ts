// Copyright (c) RoochNetwork
// SPDX-License-Identifier: Apache-2.0

import type { UseMutationOptions, UseMutationResult } from '@tanstack/react-query'
import { useMutation } from '@tanstack/react-query'
<<<<<<< HEAD
import { ThirdPartyAddress } from '@roochnetwork/rooch-sdk'
=======
import { ThirdPartyAddress, Session } from '@roochnetwork/rooch-sdk'
>>>>>>> 0e5df29c

import { useWalletStore } from './useWalletStore.js'
import { walletMutationKeys } from '../../constants/index.js'
import { Wallet } from '../../wellet/index.js'
<<<<<<< HEAD
=======
import { useRoochSessionStore } from '../useSessionsStore.js'
import { useSession } from '../useSessions.js'
>>>>>>> 0e5df29c

type ConnectWalletArgs = {
  wallet: Wallet
}
type ConnectWalletResult = ThirdPartyAddress[]

type UseConnectWalletMutationOptions = Omit<
  UseMutationOptions<ConnectWalletResult, Error, ConnectWalletArgs, unknown>,
  'mutationFn'
>

/**
 * Mutation hook for establishing a connection to a specific wallet.
 *
 */
export function useConnectWallet({
  mutationKey,
  ...mutationOptions
}: UseConnectWalletMutationOptions = {}): UseMutationResult<
  ConnectWalletResult,
  Error,
  ConnectWalletArgs,
  unknown
> {
  const sessions = useSession()
  const setCurrentSession = useRoochSessionStore((state) => state.setCurrentSession)
  const setWalletConnected = useWalletStore((state) => state.setWalletConnected)
  const setConnectionStatus = useWalletStore((state) => state.setConnectionStatus)

  return useMutation({
    mutationKey: walletMutationKeys.connectWallet(mutationKey),
    mutationFn: async ({ wallet }) => {
      try {
        setConnectionStatus('connecting')

        const connectAddress = await wallet.connect()
        const selectedAddress = connectAddress[0]

        setWalletConnected(wallet, connectAddress, selectedAddress)

<<<<<<< HEAD
=======
        const cur = sessions.find(
          (item: Session) =>
            item.getRoochAddress().toStr() === selectedAddress?.genRoochAddress().toStr(),
        )

        setCurrentSession(cur)

>>>>>>> 0e5df29c
        return connectAddress
      } catch (error) {
        setConnectionStatus('disconnected')
        throw error
      }
    },
    ...mutationOptions,
  })
}<|MERGE_RESOLUTION|>--- conflicted
+++ resolved
@@ -3,20 +3,13 @@
 
 import type { UseMutationOptions, UseMutationResult } from '@tanstack/react-query'
 import { useMutation } from '@tanstack/react-query'
-<<<<<<< HEAD
-import { ThirdPartyAddress } from '@roochnetwork/rooch-sdk'
-=======
 import { ThirdPartyAddress, Session } from '@roochnetwork/rooch-sdk'
->>>>>>> 0e5df29c
 
 import { useWalletStore } from './useWalletStore.js'
 import { walletMutationKeys } from '../../constants/index.js'
 import { Wallet } from '../../wellet/index.js'
-<<<<<<< HEAD
-=======
 import { useRoochSessionStore } from '../useSessionsStore.js'
 import { useSession } from '../useSessions.js'
->>>>>>> 0e5df29c
 
 type ConnectWalletArgs = {
   wallet: Wallet
@@ -57,8 +50,6 @@
 
         setWalletConnected(wallet, connectAddress, selectedAddress)
 
-<<<<<<< HEAD
-=======
         const cur = sessions.find(
           (item: Session) =>
             item.getRoochAddress().toStr() === selectedAddress?.genRoochAddress().toStr(),
@@ -66,7 +57,6 @@
 
         setCurrentSession(cur)
 
->>>>>>> 0e5df29c
         return connectAddress
       } catch (error) {
         setConnectionStatus('disconnected')
