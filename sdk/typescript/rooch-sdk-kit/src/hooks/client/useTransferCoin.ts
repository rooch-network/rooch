--- conflicted
+++ resolved
@@ -7,16 +7,10 @@
 
 import { roochMutationKeys } from '../../constants/index.js'
 import { useRoochClient } from './index.js'
-<<<<<<< HEAD
-
-type UseTransferCoinArgs = {
-  signer: Signer
-=======
 import { useCurrentSession } from '../useCurrentSession.js'
 
 type UseTransferCoinArgs = {
   signer?: Signer
->>>>>>> 0e5df29c
   recipient: address
   amount: number | bigint
   coinType: TypeArgs
@@ -44,9 +38,6 @@
   return useMutation({
     mutationKey: roochMutationKeys.transferCoin(mutationKey),
     mutationFn: async (args) => {
-<<<<<<< HEAD
-      const result = await client.transfer(args)
-=======
       const signer = args.signer || curSession
 
       if (signer === null) {
@@ -57,7 +48,6 @@
         ...args,
         signer: args.signer || curSession!,
       })
->>>>>>> 0e5df29c
 
       if (result.execution_info.status.type !== 'executed') {
         Error('transfer failed' + result.execution_info.status.type)
