// Copyright (c) RoochNetwork
// SPDX-License-Identifier: Apache-2.0

import type { UseMutationOptions, UseMutationResult } from '@tanstack/react-query'
import { useMutation } from '@tanstack/react-query'

import { Session } from '@roochnetwork/rooch-sdk'
import { roochMutationKeys } from '../constants/index.js'
import { useCurrentSession, useRoochClient, useRoochSessionStore, useSession } from './index.js'

type UseRemoveSessionArgs = {
  authKey: string
}

type UseRemoveSessionResult = void

type UseRemoveSessionMutationOptions = Omit<
  UseMutationOptions<UseRemoveSessionResult, Error, UseRemoveSessionArgs, unknown>,
  'mutationFn'
>

export function useRemoveSession({
  mutationKey,
  ...mutationOptions
}: UseRemoveSessionMutationOptions = {}): UseMutationResult<
  UseRemoveSessionResult,
  Error,
  UseRemoveSessionArgs,
  unknown
> {
  const sessionsKeys = useSession()
  const removeSession = useRoochSessionStore((state) => state.removeSession)
  const setCurrentSession = useRoochSessionStore((state) => state.setCurrentSession)
  const currentSession = useCurrentSession()
  const client = useRoochClient()
  const curSessionKey = useCurrentSession()

  return useMutation({
    mutationKey: roochMutationKeys.removeSession(mutationKey),
    mutationFn: async (args) => {
      try {
        if (!curSessionKey) {
          return
        }

        const result = await client.removeSession({
<<<<<<< HEAD
          authKey: curSessionKey.getAuthKey(),
=======
          authKey: args.authKey,
>>>>>>> 0e5df29c
          signer: curSessionKey,
        })

        if (result) {
          // clean cache
          let cacheSession = sessionsKeys.find(
            (item: Session) => item.getAuthKey() === args.authKey,
          )

          if (cacheSession) {
            removeSession(cacheSession)
            if (cacheSession.getAuthKey() === currentSession?.getAuthKey()) {
              setCurrentSession(undefined)
            }
          }
        }
      } catch (e) {
        throw e
      }
    },
    ...mutationOptions,
  })
}<|MERGE_RESOLUTION|>--- conflicted
+++ resolved
@@ -44,11 +44,7 @@
         }
 
         const result = await client.removeSession({
-<<<<<<< HEAD
-          authKey: curSessionKey.getAuthKey(),
-=======
           authKey: args.authKey,
->>>>>>> 0e5df29c
           signer: curSessionKey,
         })
 
