// Copyright (c) RoochNetwork
// SPDX-License-Identifier: Apache-2.0

import { ReactNode, useCallback, createContext, useEffect, useRef } from 'react'
import type { StateStorage } from 'zustand/middleware'
import { BitcoinAddress, Session } from '@roochnetwork/rooch-sdk'

import { createWalletStore, WalletStore } from './walletStore.js'
import {
  useAutoConnectWallet,
  useCurrentSession,
  useRoochSessionStore,
  useSession,
  useWalletStore,
  useCurrentNetwork,
} from '../hooks/index.js'
import { getDefaultStorage, StorageType } from '../utils/index.js'
import { SupportChain } from '../feature/index.js'
import { getWallets } from '../wellet/util.js'

type WalletProviderProps = {
  chain?: SupportChain

  /** Enables automatically reconnecting to the most recently used wallet account upon mounting. */
  autoConnect?: boolean

  /** Configures how the most recently connected to wallet account is stored. Defaults to using localStorage. */
  storage?: StateStorage

  /** The key to use to store the most recently connected wallet account. */
  storageKey?: string

  children: ReactNode
}

const DEFAULT_STORAGE_KEY = 'rooch-sdk-kit:wallet-connect-info'

export const WalletContext = createContext<WalletStore | null>(null)

export function WalletProvider({
  chain = SupportChain.BITCOIN,
  storage,
  storageKey = DEFAULT_STORAGE_KEY,
  autoConnect = false,
  children,
}: WalletProviderProps) {
  const network = useCurrentNetwork()

  const storeRef = useRef(
    createWalletStore({
      chain,
      wallets: getWallets(),
      currentWallet: undefined,
      autoConnectEnabled: autoConnect,
      storage: storage || getDefaultStorage(StorageType.Local),
      storageKey: storageKey + network + chain?.toString(),
    }),
  )
  return (
    <WalletContext.Provider value={storeRef.current}>
      <WalletConnectionManager>{children}</WalletConnectionManager>
    </WalletContext.Provider>
  )
}

type WalletConnectionManagerProps = Required<Pick<WalletProviderProps, 'children'>>

function WalletConnectionManager({ children }: WalletConnectionManagerProps) {
  useAutoConnectWallet()

  const connectionStatus = useWalletStore((store) => store.connectionStatus)
  const currentWallet = useWalletStore((store) => store.currentWallet)
  const setWalletDisconnected = useWalletStore((store) => store.setWalletDisconnected)
  const setConnectionStatus = useWalletStore((state) => state.setConnectionStatus)
  const setAddressSwitched = useWalletStore((store) => store.setAddressSwitched)
  const currentAddress = useWalletStore((state) => state.currentAddress)
  const sessions = useSession()
  const curSession = useCurrentSession()
  const setCurrentSession = useRoochSessionStore((state) => state.setCurrentSession)

  const accountsChangedHandler = useCallback(
    async (address: string[]) => {
      if (address.length === 0) {
        setWalletDisconnected()
      } else {
        setConnectionStatus('connecting')
        const selectedAddress = address[0]
        if (selectedAddress !== currentAddress?.toStr()) {
          setAddressSwitched(new BitcoinAddress(selectedAddress))
          setCurrentSession(undefined)
<<<<<<< HEAD
        }
      }
    },
    [
=======
          const cur = sessions.find(
            (item: Session) =>
              item.getRoochAddress().toStr() === currentAddress?.genRoochAddress().toStr(),
          )
          if (cur && cur.getAuthKey() !== curSession?.getAuthKey()) {
            setCurrentSession(cur)
          }
        }
      }
    },
    [
      sessions,
      curSession,
>>>>>>> 0e5df29c
      currentAddress,
      setAddressSwitched,
      setConnectionStatus,
      setCurrentSession,
      setWalletDisconnected,
    ],
  )

  // handle Listener
  useEffect(() => {
    if (connectionStatus === 'connected') {
      currentWallet?.onAccountsChanged(accountsChangedHandler)
    }

    return () => {
      if (connectionStatus === 'connected') {
        currentWallet?.removeAccountsChanged(accountsChangedHandler)
      }
    }
  }, [accountsChangedHandler, connectionStatus, currentWallet])

  // handle session
<<<<<<< HEAD
  useEffect(() => {
    const cur = sessions.find(
      (item: Session) =>
        item.getRoochAddress().toStr() === currentAddress?.genRoochAddress().toStr(),
    )
    if (cur && cur.getAuthKey() !== curSession?.getAuthKey()) {
      setCurrentSession(cur)
    }
  }, [sessions, currentAddress, curSession, setCurrentSession])
=======
  // useEffect(() => {
  //   const cur = sessions.find(
  //     (item: Session) =>
  //       item.getRoochAddress().toStr() === currentAddress?.genRoochAddress().toStr(),
  //   )
  //   if (cur && cur.getAuthKey() !== curSession?.getAuthKey()) {
  //     setCurrentSession(cur)
  //   }
  // }, [sessions, currentAddress, curSession, setCurrentSession])
>>>>>>> 0e5df29c
  return children
}<|MERGE_RESOLUTION|>--- conflicted
+++ resolved
@@ -88,12 +88,6 @@
         if (selectedAddress !== currentAddress?.toStr()) {
           setAddressSwitched(new BitcoinAddress(selectedAddress))
           setCurrentSession(undefined)
-<<<<<<< HEAD
-        }
-      }
-    },
-    [
-=======
           const cur = sessions.find(
             (item: Session) =>
               item.getRoochAddress().toStr() === currentAddress?.genRoochAddress().toStr(),
@@ -107,7 +101,6 @@
     [
       sessions,
       curSession,
->>>>>>> 0e5df29c
       currentAddress,
       setAddressSwitched,
       setConnectionStatus,
@@ -130,17 +123,6 @@
   }, [accountsChangedHandler, connectionStatus, currentWallet])
 
   // handle session
-<<<<<<< HEAD
-  useEffect(() => {
-    const cur = sessions.find(
-      (item: Session) =>
-        item.getRoochAddress().toStr() === currentAddress?.genRoochAddress().toStr(),
-    )
-    if (cur && cur.getAuthKey() !== curSession?.getAuthKey()) {
-      setCurrentSession(cur)
-    }
-  }, [sessions, currentAddress, curSession, setCurrentSession])
-=======
   // useEffect(() => {
   //   const cur = sessions.find(
   //     (item: Session) =>
@@ -150,6 +132,5 @@
   //     setCurrentSession(cur)
   //   }
   // }, [sessions, currentAddress, curSession, setCurrentSession])
->>>>>>> 0e5df29c
   return children
 }