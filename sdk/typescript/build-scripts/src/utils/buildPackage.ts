--- conflicted
+++ resolved
@@ -5,10 +5,6 @@
 import { existsSync, promises as fs } from 'fs'
 import * as path from 'path'
 import { build, BuildOptions } from 'esbuild'
-<<<<<<< HEAD
-import { polyfillNode } from 'esbuild-plugin-polyfill-node'
-=======
->>>>>>> 76ef9614
 
 interface PackageJSON {
   name?: string
@@ -61,17 +57,6 @@
     logLevel: 'error',
     target: 'es2020',
     entryPoints,
-<<<<<<< HEAD
-    plugins: [
-      polyfillNode({
-        globals: { buffer: true },
-      }),
-    ],
-    define: {
-      global: 'globalThis'
-    },
-=======
->>>>>>> 76ef9614
     outdir: 'dist/cjs',
     sourcemap: true,
     ...buildOptions,
@@ -102,17 +87,6 @@
     format: 'esm',
     logLevel: 'error',
     target: 'es2020',
-<<<<<<< HEAD
-    plugins: [
-      polyfillNode({
-        globals: { buffer: true },
-      }),
-    ],
-    define: {
-      global: 'globalThis'
-    },
-=======
->>>>>>> 76ef9614
     entryPoints,
     outdir: 'dist/esm',
     sourcemap: true,
