--- conflicted
+++ resolved
@@ -4,7 +4,7 @@
 import fetch from 'isomorphic-fetch'
 import { HTTPTransport, RequestManager } from '@open-rpc/client-js'
 import { JsonRpcClient } from '../generated/client'
-import { Chain, ChainInfo, DevChain } from '../constants/chain.ts'
+import { Chain, ChainInfo, DevChain } from '../constants/chain'
 import {
   FunctionId,
   TypeTag,
@@ -14,21 +14,13 @@
   AnnotatedFunctionResultView,
   AnnotatedStateView,
   TransactionResultPageView,
-<<<<<<< HEAD
+  AnnotatedEventResultPageView,
   ListAnnotatedStateResultPageView,
-} from '../types'
-import { functionIdToStirng, typeTagToString, encodeArg, toHexString } from '../utils'
-
-import { ROOCH_LOCAL_CHIAN_ID } from '../constants'
-
-=======
-  AnnotatedEventResultPageView,
   StateView,
   StateResultPageView,
 } from '../types'
 import { functionIdToStirng, typeTagToString, encodeArg, toHexString } from '../utils'
 
->>>>>>> ea00b33e
 /**
  * Configuration options for the JsonRpcProvider. If the value of a field is not provided,
  * value in `DEFAULT_OPTIONS` for that field will be used
@@ -195,7 +187,6 @@
   //     limit,
   //   )
   // }
-<<<<<<< HEAD
 
   async listAnnotatedStates(
     access_path: string,
@@ -213,6 +204,4 @@
   // ): Promise<PageView_for_Nullable_StateView_and_alloc_vec_Vec_U8Array> {
   //   return await this.rpcClient.rooch_listStates(access_path, cursor, limit)
   // }
-=======
->>>>>>> ea00b33e
 }