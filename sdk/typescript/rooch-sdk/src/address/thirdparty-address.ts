--- conflicted
+++ resolved
@@ -11,8 +11,6 @@
   abstract genRoochAddress(): RoochAddress
   abstract toBytes(): Bytes
   protected abstract decode(): any
-<<<<<<< HEAD
-=======
 
   toStr(): string {
     return this.rawAddress
@@ -34,5 +32,4 @@
       return ''
     }
   }
->>>>>>> e155f335
 }