--- conflicted
+++ resolved
@@ -5,6 +5,7 @@
 import fetchMock from 'fetch-mock'
 import { DevNetwork } from '../constants'
 import { RoochClient } from './rooch-client'
+import { ListStatesParams } from './types.ts'
 
 describe('provider', () => {
   it('should create JsonRpcProvider ok ', async () => {
@@ -123,7 +124,7 @@
     })
 
     describe('#listStates', () => {
-      it('should list annotated states ok', async () => {
+      it('should list annotated states ok', async (params: ListStatesParams) => {
         const mockFetch = vi.fn().mockImplementation(() => {
           const mock = fetchMock.sandbox()
 
@@ -178,20 +179,14 @@
         expect(provider).toBeDefined()
 
         try {
-          const assetsPath =
-<<<<<<< HEAD
+          const accessPath =
             '/table/0x030d80ff6a6b1a2467dffd11a7f0eba7d2b1a486289c3484112ca1245645dfe0'
           const cursor = null
-          const result = await provider.listStates(assetsPath, cursor, 1)
-=======
-            '/table/0x82af1915608fa5f3e5286e4372e289b5b3ef03d0126cdae9ca7f561a145359c8'
-          const cursor = new Uint8Array([0])
           const result = await provider.listStates({
-            accessPath: assetsPath,
-            cursor,
-            limit: 10,
+            accessPath: accessPath,
+            cursor: cursor,
+            limit: 1,
           })
->>>>>>> 1273ba1b
 
           expect(result.data).toBeDefined()
           expect(result.next_cursor).toBe({
