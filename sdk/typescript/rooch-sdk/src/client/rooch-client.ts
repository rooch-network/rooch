// Copyright (c) RoochNetwork
// SPDX-License-Identifier: Apache-2.0

import fetch from 'isomorphic-fetch'
import { HTTPTransport, RequestManager } from '@open-rpc/client-js'
import { JsonRpcClient } from '../generated/client'
import { ChainInfo, Network, DevNetwork } from '../constants'
import {
  AnnotatedFunctionResultView,
  bcsTypes,
  Bytes,
  EventOptions,
  EventPageView,
<<<<<<< HEAD
  FunctionId,
  SimpleKeyStateView,
=======
  GlobalStateView,
  InscriptionStatePageView,
>>>>>>> 1273ba1b
  StateOptions,
  StatePageView,
  StateView,
  TableStateView,
  TransactionWithInfoPageView,
  TransactionWithInfoView,
  UTXOStatePageView,
} from '../types'
import {
  addressToSeqNumber,
  encodeArg,
  functionIdToStirng,
  toHexString,
  typeTagToString,
} from '../utils'
import { IClient } from './interface'
import {
  ExecuteViewFunctionParams,
  GetEventsParams,
  GetTransactionsParams,
  ListStatesParams,
  QueryGlobalStatesParams,
  QueryInscriptionsParams,
  QueryTableStatesParams,
  QueryUTXOsParams,
  ResoleRoochAddressParams,
} from './types.ts'

export const ROOCH_CLIENT_BRAND = Symbol.for('@roochnetwork/rooch-sdk')

export function isRoochClient(client: unknown): client is RoochClient {
  return (
    typeof client === 'object' &&
    client !== null &&
    (client as { [ROOCH_CLIENT_BRAND]: unknown })[ROOCH_CLIENT_BRAND] === true
  )
}

/**
 * Configuration options for the JsonRpcProvider. If the value of a field is not provided,
 * value in `DEFAULT_OPTIONS` for that field will be used
 */
export type RpcProviderOptions = {
  /**
   * Cache timeout in seconds for the RPC API Version
   */
  versionCacheTimeoutInSeconds?: number

  /** Allow defining a custom RPC client to use */
  fetcher?: typeof fetch
}

const DEFAULT_OPTIONS: RpcProviderOptions = {
  versionCacheTimeoutInSeconds: 600,
}

export class RoochClient implements IClient {
  public network: Network

  private client: JsonRpcClient

  private rpcApiVersion: string | undefined

  private cacheExpiry: number | undefined

  constructor(network: Network = DevNetwork, public options: RpcProviderOptions = DEFAULT_OPTIONS) {
    this.network = network

    const opts = { ...DEFAULT_OPTIONS, ...options }
    this.options = opts

    this.client = new JsonRpcClient(
      new RequestManager([
        new HTTPTransport(network.url, {
          headers: {
            'Content-Type': 'application/json',
          },
          fetcher: opts.fetcher,
        }),
      ]),
    )
  }

  switchChain(network: Network) {
    this.client.close()
    this.network = network
    this.client = new JsonRpcClient(
      new RequestManager([
        new HTTPTransport(network.url, {
          headers: {
            'Content-Type': 'application/json',
          },
          fetcher: this.options.fetcher,
        }),
      ]),
    )
  }

  ChainInfo(): ChainInfo {
    return this.network.info
  }

  getChainId(): number {
    return this.network.id
  }

  async getRpcApiVersion(): Promise<string | undefined> {
    if (this.rpcApiVersion && this.cacheExpiry && this.cacheExpiry <= Date.now()) {
      return this.rpcApiVersion
    }

    try {
      this.rpcApiVersion = await this.client.getRpcApiVersion()
      this.cacheExpiry =
        // Date.now() is in milliseconds, but the timeout is in seconds
        Date.now() + (this.options.versionCacheTimeoutInSeconds ?? 0) * 1000
      return this.rpcApiVersion
    } catch (err) {
      return undefined
    }
  }

  // Execute a read-only function call The function do not change the state of Application
  async executeViewFunction(
    params: ExecuteViewFunctionParams,
  ): Promise<AnnotatedFunctionResultView> {
    const tyStrArgs = params.tyArgs?.map((v) => typeTagToString(v))
    const bcsArgs = params.args?.map((arg) => toHexString(encodeArg(arg))) as any

    return this.client.rooch_executeViewFunction({
      function_id: functionIdToStirng(params.funcId),
      ty_args: tyStrArgs ?? [],
      args: bcsArgs ?? [],
    })
  }

  // Send the signed transaction in bcs hex format
  // This method does not block waiting for the transaction to be executed.
  async sendRawTransaction(playload: Bytes): Promise<string> {
    return this.client.rooch_sendRawTransaction(playload)
  }

  async getTransactionsByHashes(tx_hashes: string[]): Promise<TransactionWithInfoView | null[]> {
    return await this.client.rooch_getTransactionsByHash(tx_hashes)
  }

  async getTransactions(params: GetTransactionsParams): Promise<TransactionWithInfoPageView> {
    return this.client.rooch_getTransactionsByOrder(
      params.cursor.toString(),
      params.limit.toString(),
    )
  }

  // Get the events by event handle id
  async getEvents(params: GetEventsParams): Promise<EventPageView> {
    return await this.client.rooch_getEventsByEventHandle(
      params.eventHandleType,
      params.cursor.toString(),
      params.limit.toString(),
      { decode: true } as EventOptions,
    )
  }

  // Get the states by access_path
  async getStates(access_path: string): Promise<StateView | null[]> {
    return await this.client.rooch_getStates(access_path, { decode: true } as StateOptions)
  }

<<<<<<< HEAD
  async listStates(
    access_path: string,
    cursor: SimpleKeyStateView | null,
    limit: number,
  ): Promise<StatePageView> {
    return await this.client.rooch_listStates(access_path, cursor as any, limit.toString(), {
      decode: true,
    } as StateOptions)
=======
  // TODO: bug? next_cursor The true type is string
  async listStates(params: ListStatesParams): Promise<StatePageView> {
    return await this.client.rooch_listStates(
      params.accessPath,
      params.cursor as any,
      params.limit.toString(),
      {
        decode: true,
      } as StateOptions,
    )
  }

  async queryGlobalStates(params: QueryGlobalStatesParams): Promise<GlobalStateView> {
    return await this.client.rooch_queryGlobalStates(
      params.filter,
      params.cursor as any,
      params.limit.toString(),
      params.descending_order,
    )
  }

  async queryTableStates(params: QueryTableStatesParams): Promise<TableStateView> {
    return await this.client.rooch_queryTableStates(
      params.filter,
      params.cursor as any,
      params.limit.toString(),
      params.descending_order,
    )
  }

  async queryInscriptions(params: QueryInscriptionsParams): Promise<InscriptionStatePageView> {
    return await this.client.btc_queryInscriptions(
      params.filter as any,
      params.cursor as any,
      params.limit.toString(),
      params.descending_order,
    )
  }

  async queryUTXOs(params: QueryUTXOsParams): Promise<UTXOStatePageView> {
    return await this.client.btc_queryUTXOs(
      params.filter as any,
      params.cursor as any,
      params.limit.toString(),
      params.descending_order,
    )
>>>>>>> 1273ba1b
  }

  // Resolve the rooch address
  async resoleRoochAddress(params: ResoleRoochAddressParams): Promise<string> {
    const ma = new bcsTypes.MultiChainAddress(
      BigInt(params.multiChainID),
      addressToSeqNumber(params.address),
    )

    const result = await this.executeViewFunction({
      funcId: '0x3::address_mapping::resolve_or_generate',
      tyArgs: [],
      args: [
        {
          type: {
            Struct: {
              address: '0x3',
              module: 'address_mapping',
              name: 'MultiChainAddress',
            },
          },
          value: ma,
        },
      ],
    })

    if (result && result.vm_status === 'Executed' && result.return_values) {
      return result.return_values[0].decoded_value as string
    }

    throw new Error('resolve rooch address fail')
  }
}<|MERGE_RESOLUTION|>--- conflicted
+++ resolved
@@ -11,13 +11,8 @@
   Bytes,
   EventOptions,
   EventPageView,
-<<<<<<< HEAD
-  FunctionId,
-  SimpleKeyStateView,
-=======
   GlobalStateView,
   InscriptionStatePageView,
->>>>>>> 1273ba1b
   StateOptions,
   StatePageView,
   StateView,
@@ -38,12 +33,12 @@
   ExecuteViewFunctionParams,
   GetEventsParams,
   GetTransactionsParams,
-  ListStatesParams,
   QueryGlobalStatesParams,
   QueryInscriptionsParams,
   QueryTableStatesParams,
   QueryUTXOsParams,
   ResoleRoochAddressParams,
+  ListStatesParams,
 } from './types.ts'
 
 export const ROOCH_CLIENT_BRAND = Symbol.for('@roochnetwork/rooch-sdk')
@@ -186,16 +181,6 @@
     return await this.client.rooch_getStates(access_path, { decode: true } as StateOptions)
   }
 
-<<<<<<< HEAD
-  async listStates(
-    access_path: string,
-    cursor: SimpleKeyStateView | null,
-    limit: number,
-  ): Promise<StatePageView> {
-    return await this.client.rooch_listStates(access_path, cursor as any, limit.toString(), {
-      decode: true,
-    } as StateOptions)
-=======
   // TODO: bug? next_cursor The true type is string
   async listStates(params: ListStatesParams): Promise<StatePageView> {
     return await this.client.rooch_listStates(
@@ -242,7 +227,6 @@
       params.limit.toString(),
       params.descending_order,
     )
->>>>>>> 1273ba1b
   }
 
   // Resolve the rooch address
