--- conflicted
+++ resolved
@@ -10,20 +10,8 @@
   FuncFilter,
   FilterFunc,
 } from './filtered-client'
-<<<<<<< HEAD
-import {
-  FunctionId,
-  TypeTag,
-  Arg,
-  AnnotatedFunctionResultView,
-  StateView,
-  StatePageView,
-  SimpleKeyStateView,
-} from '../types'
-=======
 import { AnnotatedFunctionResultView, StateView, StatePageView } from '../types'
 import { ExecuteViewFunctionParams, ListStatesParams } from './types.ts'
->>>>>>> 1273ba1b
 
 const mockFilter: ITransactionFilter = {
   init: vi.fn(),
@@ -49,16 +37,8 @@
     console.log(accessPath)
     throw new Error('Function not implemented.')
   },
-<<<<<<< HEAD
-  listStates: function (
-    access_path: string,
-    cursor: SimpleKeyStateView | null,
-    limit: number,
-  ): Promise<StatePageView> {
-    console.log(access_path, cursor, limit)
-=======
   listStates: function (params: ListStatesParams): Promise<StatePageView> {
->>>>>>> 1273ba1b
+    console.log(params.accessPath, params.cursor as any, params.limit.toString())
     throw new Error('Function not implemented.')
   },
 }
