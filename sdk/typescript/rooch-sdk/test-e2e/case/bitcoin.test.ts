--- conflicted
+++ resolved
@@ -20,13 +20,9 @@
   })
 
   it('query utxo should be success', async () => {
-<<<<<<< HEAD
-    const result = await testBox.bitcoinContainer?.executeRpcCommandRaw([], 'generatetoaddress', [
-=======
     const addr = testBox.keypair.getSchnorrPublicKey().buildAddress(1, BitcoinNetowkType.Regtest).toStr()
     console.log(addr)
     const result = await testBox.bitcoinContainer?.executeRpcCommand('generatetoaddress', [
->>>>>>> c7eb08f3
       '50',
       addr,
     ])
