// Copyright (c) RoochNetwork
// SPDX-License-Identifier: Apache-2.0

import { beforeAll, describe, expect, it, afterAll } from 'vitest'
import { TestBox } from '../setup.js'
import { Transaction } from '../../src/transactions/index.js'
import { Unsubscribe } from '../../src/client/client.js'
import { Args } from '../../src/index.js'

describe('WebSocket1 Transport Tests', () => {
  let wsTestBox: TestBox

  beforeAll(async () => {
    wsTestBox = TestBox.setup()
    const result = await wsTestBox.cmdPublishPackage('../../../examples/event')
    expect(result).toBeTruthy()
  })

  afterAll(async () => {
    await wsTestBox.cleanEnv()
  })

  it('should execute single transaction successfully', async () => {
    let unsubscribe: Unsubscribe

    const eventReceived = new Promise<boolean>((resolve) => {
      wsTestBox
        .getClient()
        .subscribeEvent({
          onMessage(event) {
<<<<<<< HEAD
            // console.log('Message received:', event)
=======
            console.log('Message received:', event)
>>>>>>> cb94ddaf
            if (event.event_type.includes('event_test::WithdrawEvent')) {
              unsubscribe()
              resolve(true)
            }
          },
        })
        .then((sub) => {
          unsubscribe = sub
        })
        .catch((err) => {
          console.log(err)
          resolve(false)
        })
    })

    await new Promise((resolve) => setTimeout(resolve, 2000))

    const cmdAddress = await wsTestBox.defaultCmdAddress()

    // Execute a transaction that emits an event
    const tx = new Transaction()
    const target = `${cmdAddress}::event_test::emit_event`

    tx.callFunction({
      target: target,
      args: [Args.u64(BigInt(10))],
    })

    const txResult = await wsTestBox.getClient().signAndExecuteTransaction({
      transaction: tx,
      signer: wsTestBox.keypair,
    })

    expect(txResult.execution_info.status.type).eq('executed')

    const result = await Promise.race([
      eventReceived,
      new Promise<boolean>((resolve) =>
        setTimeout(() => {
          resolve(false)
        }, 15000),
      ),
    ])

    expect(result).toBe(true)
  })
})<|MERGE_RESOLUTION|>--- conflicted
+++ resolved
@@ -28,11 +28,6 @@
         .getClient()
         .subscribeEvent({
           onMessage(event) {
-<<<<<<< HEAD
-            // console.log('Message received:', event)
-=======
-            console.log('Message received:', event)
->>>>>>> cb94ddaf
             if (event.event_type.includes('event_test::WithdrawEvent')) {
               unsubscribe()
               resolve(true)
